import io
from collections import OrderedDict
from functools import partial
from itertools import count
from pprint import pformat

import cv2
import imageio
import numpy as np
from attorch.dataset import H5SequenceSet
from scipy.signal import convolve2d
from tqdm import tqdm

from neuro_data.movies.transforms import Subsequence
from .mixins import TraceMixin
from .schema_bridge import *
from .. import logger as log
from ..utils.data import SplineMovie, FilterMixin, SplineCurve, NaNSpline, fill_nans, h5cached

dj.config['external-data'] = dict(
    protocol='file',
    location='/external/movie-data/')

STACKS = [
    dict(animal_id=17977, stack_session=2, stack_idx=8, pipe_version=1, volume_id=1, registration_method=2),
    dict(animal_id=17886, stack_session=2, stack_idx=1, pipe_version=1, volume_id=1, registration_method=2),
    dict(animal_id=17797, stack_session=6, stack_idx=9, pipe_version=1, volume_id=1, registration_method=2),
    dict(animal_id=17795, stack_session=3, stack_idx=1, pipe_version=1, volume_id=1, registration_method=2),
]

UNIQUE_CLIP = {
    'stimulus.Clip': ('movie_name', 'clip_number', 'cut_after', 'skip_time'),
    'stimulus.Monet': ('rng_seed',),
    'stimulus.Monet2': ('rng_seed',),
    'stimulus.Trippy': ('rng_seed',),
    'stimulus.Matisse2': ('condition_hash',)
}

schema = dj.schema('neurodata_movies', locals())

MOVIESCANS = [  # '(animal_id=16278 and session=11 and scan_idx between 5 and 9)',  # hollymonet
    # '(animal_id=15685 and session=2 and scan_idx between 11 and 15)',  # hollymonet
    'animal_id=17021 and session=18 and scan_idx=11',  # platinum (scan_idx in (10, 14))
    'animal_id=9771 and session=1 and scan_idx in (1,2)',  # madmonet
    'animal_id=17871 and session=4 and scan_idx=13',  # palindrome mouse
    'animal_id=17358 and session=5 and scan_idx=3',  # platinum
    'animal_id=17358 and session=9 and scan_idx=1',  # platinum
    platinum.CuratedScan() & dict(animal_id=18142, scan_purpose='trainable_platinum_classic', score=4),
    platinum.CuratedScan() & dict(animal_id=17797, scan_purpose='trainable_platinum_classic') & 'score > 2',
    'animal_id=16314 and session=3 and scan_idx=1',
    experiment.Scan() & (stimulus.Trial & stimulus.Condition() & stimulus.Monet()) & dict(animal_id=8973),
    'animal_id=18979 and session=2 and scan_idx=7',
    'animal_id=18799 and session=3 and scan_idx=14',
    'animal_id=18799 and session=4 and scan_idx=18',
<<<<<<< HEAD
    'animal_id=18979 and session=2 and scan_idx=5',
    # start with segmentation method 6
    'animal_id=20457 and session=1 and scan_idx=15',
    'animal_id=20457 and session=2 and scan_idx=20',
    'animal_id=20501 and session=1 and scan_idx=10',
    'animal_id=20458 and session=3 and scan_idx=5',
=======
    'animal_id=18979 and session=2 and scan_idx=5'
>>>>>>> 87969668
]


@schema
class MovieScan(dj.Computed):
    definition = """
    # smaller primary key table for data

    -> fuse.ScanDone
    ---
    """

    class Unit(dj.Part):
        definition = """
        # smaller primary key table for data
        -> master
        unit_id              : int                          # unique per scan & segmentation method
        ---
        -> fuse.ScanSet.Unit
        """

    key_source = (fuse.ScanDone() & MOVIESCANS & dict(segmentation_method=3,
                                                      spike_method=5) & 'animal_id < 19000').proj() + \
                 (fuse.ScanDone() & MOVIESCANS & dict(segmentation_method=6,
                                                      spike_method=5) & 'animal_id > 19000').proj()

    def _make_tuples(self, key):
        self.insert(fuse.ScanDone() & key, ignore_extra_fields=True)
        pipe = (fuse.ScanDone() & key).fetch1('pipe')
        pipe = dj.create_virtual_module(pipe, 'pipeline_' + pipe)
        if key['animal_id'] < 19000:
            self.Unit().insert(fuse.ScanDone * pipe.ScanSet.Unit * pipe.MaskClassification.Type & key
                               & dict(pipe_version=1, segmentation_method=3, spike_method=5, type='soma'),
                               ignore_extra_fields=True)
        else:
            self.Unit().insert(fuse.ScanDone * pipe.ScanSet.Unit * pipe.MaskClassification.Type & key
                               & dict(pipe_version=1, segmentation_method=6, spike_method=5, type='soma'),
                               ignore_extra_fields=True)


@schema
class Preprocessing(dj.Lookup):
    definition = """
    # settings for movie preprocessing

    preproc_id       : tinyint # preprocessing ID
    ---
    resampl_freq     : decimal(3,1)  # resampling refrequency of stimuli and behavior
    behavior_lowpass : decimal(3,1)  # low pass cutoff of behavior signals Hz
    row              : tinyint # row size of movies
    col              : tinyint # col size of movie
    """

    @property
    def contents(self):
        yield from zip(count(), [30, 30, 30], [2.5, 2.5, 2.5], [36, 36, 36], [64, 64, 64])


@schema
class Tier(dj.Lookup):
    definition = """
    tier        : varchar(20)
    ---
    """

    @property
    def contents(self):
        yield from zip(["train", "test", "validation"])


@schema
class ConditionTier(dj.Computed):
    definition = """
    # split into train, test, validation

    -> stimulus.Condition
    -> MovieScan
    ---
    -> Tier
    """

    @property
    def dataset_compositions(self):
        return dj.U('animal_id', 'session', 'scan_idx', 'stimulus_type', 'tier').aggr(
            self * stimulus.Condition(), n='count(*)')

    @property
    def key_source(self):
        return MovieScan() & stimulus.Trial()

    def check_train_test_split(self, clips, cond):
        stim = getattr(stimulus, cond['stimulus_type'].split('.')[-1])
        train_test = dj.U(*UNIQUE_CLIP[cond['stimulus_type']]).aggr(clips * stim, train='sum(1-test)', test='sum(test)') \
                     & 'train>0 and test>0'
        assert len(train_test) == 0, 'Train and test clips do overlap'

    def fill_up(self, tier, clips, cond, key, m):
        existing = ConditionTier().proj() & (self & dict(tier=tier)) \
                   & (stimulus.Trial() * stimulus.Condition() & dict(key, **cond))
        n = len(existing)
        if n < m:
            # all hashes that are in clips but not registered for that animal and have the right tier
            candidates = dj.U('condition_hash') & \
                         (self & (dj.U('condition_hash') & (clips - self)) & dict(tier=tier))
            keys = candidates.fetch(dj.key)
            d = m - n
            update = min(len(keys), d)

            log.info('Inserting {} more existing {} trials'.format(update, tier))
            for k in keys[:update]:
                k = (clips & k).fetch1(dj.key)
                k['tier'] = tier
                self.insert1(k, ignore_extra_fields=True)

        existing = ConditionTier().proj() & (self & dict(tier=tier)) \
                   & (stimulus.Trial() * stimulus.Condition() & dict(key, **cond))
        n = len(existing)
        if n < m:
            keys = (clips - self).fetch(dj.key)
            update = m - n
            log.info('Inserting {} more new {} trials'.format(update, tier))
            for k in keys[:update]:
                k['tier'] = tier
                self.insert1(k, ignore_extra_fields=True)

    def make(self, key):
        log.info('Processing ' + repr(key))
        conditions = dj.U('stimulus_type').aggr(stimulus.Condition() & (stimulus.Trial() & key),
                                                count='count(*)') \
                     & 'stimulus_type in ("stimulus.Clip","stimulus.Monet", "stimulus.Monet2", "stimulus.Trippy", "stimulus.Matisse2")'
        for cond in conditions.fetch(as_dict=True):
            log.info('Checking condition {stimulus_type} (n={count})'.format(**cond))
            clips = (stimulus.Condition() * MovieScan() & key & cond).aggr(stimulus.Trial(), repeats="count(*)",
                                                                           test='count(*) > 4')
            self.check_train_test_split(clips, cond)

            m = len(clips)
            m_test = m_val = len(clips & 'test > 0') or max(m // 10, 1)
            log.info('Minimum test and validation set size will be {}'.format(m_test))

            # insert repeats as test trials
            self.insert((clips & dict(test=1)).proj(tier='"test"'), ignore_extra_fields=True)
            self.fill_up('test', clips, cond, key, m_test)
            self.fill_up('validation', clips, cond, key, m_val)
            self.fill_up('train', clips, cond, key, m - m_test - m_val)


@schema
class MovieClips(dj.Computed, FilterMixin):
    definition = """
    # movies subsampled

    -> stimulus.Condition
    -> Preprocessing
    ---
    fps0                 : float           # original framerate
    frames               : external-data   # input movie downsampled
    sample_times         : external-data   # sample times for the new frames
    duration             : float           # duration in seconds
    """

    def get_frame_rate(self, key):
        stimulus_type = (stimulus.Condition() & key).fetch1('stimulus_type')
        if stimulus_type == 'stimulus.Clip':
            assert len(stimulus.Clip() & key) == 1, 'key must specify exactly one clip'
            frame_rate = (stimulus.Movie() * stimulus.Clip() & key).fetch1('frame_rate')
        else:
            movie_rel = getattr(stimulus, stimulus_type.split('.')[-1])
            frame_rate = (movie_rel() & key).fetch1('fps')
        return float(frame_rate)  # in case it was a decimal

    def load_movie(self, key):
        # --- get correct stimulus relation
        log.info('Loading movie {condition_hash}'.format(**key))
        stimulus_type = (stimulus.Condition() & key).fetch1('stimulus_type')

        if stimulus_type == 'stimulus.Clip':
            assert len(stimulus.Clip() & key) == 1, 'key must specify exactly one clip'
            movie, frame_rate = (stimulus.Movie() * stimulus.Movie.Clip()
                                 * stimulus.Clip() & key).fetch1('clip', 'frame_rate')
            vid = imageio.get_reader(io.BytesIO(movie.tobytes()), 'ffmpeg')
            # convert to grayscale and stack to movie in width x height x time
            m = vid.get_length()
            movie = np.stack([vid.get_data(i).mean(axis=-1) for i in range(m)], axis=2)
        else:
            movie_rel = getattr(stimulus, stimulus_type.split('.')[-1])
            assert len(movie_rel() & key) == 1, 'key must specify exactly one clip'
            movie, frame_rate = (movie_rel() & key).fetch1('movie', 'fps')

        frame_rate = float(frame_rate)  # in case it was a decimal

        return movie, frame_rate

    @property
    def key_source(self):
        return stimulus.Condition() * Preprocessing() & ConditionTier()

    def adjust_duration(self, key, base):
        if stimulus.Clip() & key:
            duration, skip_time = map(float, (stimulus.Clip() & key).fetch1('cut_after', 'skip_time'))
            duration = min(base.max(), duration)
            log.info('Stimulus duration is cut to {}s with {}s skiptime'.format(duration, skip_time))
        else:
            duration = base.max()
            skip_time = 0
            log.info('Stimulus duration is {}s (full length)'.format(duration))
        return duration, skip_time

    def _make_tuples(self, key):
        log.info(80 * '-')
        log.info('Processing key ' + repr(key))
        sampling_period = float((Preprocessing() & key).proj(period='1/resampl_freq').fetch1('period'))
        imgsize = (Preprocessing() & key).fetch1('col', 'row')  # target size of movie frames

        log.info('Downsampling movie to {}'.format(repr(imgsize)))
        movie, frame_rate = self.load_movie(key)

        # --- downsampling movie
        h_movie = self.get_filter(sampling_period, 1 / frame_rate, 'hamming', warning=False)

        if not movie.shape[0] / imgsize[1] == movie.shape[1] / imgsize[0]:
            log.warning('Image size changes aspect ratio.')

        movie2 = np.stack([cv2.resize(m, imgsize, interpolation=cv2.INTER_AREA) \
                           for m in movie.squeeze().transpose([2, 0, 1])],
                          axis=0)
        movie = movie2.astype(np.float32).transpose([1, 2, 0])
        # low pass filter movie
        movie = np.apply_along_axis(lambda m: np.convolve(m, h_movie, mode='same'), axis=-1, arr=movie)
        base = np.arange(movie.shape[-1]) / frame_rate  # np.vstack([ft - ft[0] for ft in flip_times]).mean(axis=0)

        duration, skip_time = self.adjust_duration(key, base)
        samps = np.arange(0, duration, sampling_period)  # samps is relative to fliptime 0

        movie_spline = SplineMovie(base, movie, k=1, ext=1)
        movie = movie_spline(samps + skip_time).astype(np.float32)

        # --- generate response sampling points and sample movie frames relative to it
        self.insert1(dict(key, frames=movie.transpose([2, 0, 1]), sample_times=samps, fps0=frame_rate))


@h5cached('/external/cache/', mode='groups', transfer_to_tmp=False,
          file_format='movies{animal_id}-{session}-{scan_idx}-pre{preproc_id}-pipe{pipe_version}-seg{segmentation_method}-spike{spike_method}.h5')
@schema
class InputResponse(dj.Computed, FilterMixin, TraceMixin):
    definition = """
    # responses of one neuron to the stimulus

    -> MovieScan
    -> Preprocessing
    ---
    """

    key_source = MovieScan() * Preprocessing() & MovieClips()

    class Input(dj.Part):
        definition = """
            -> master
            -> stimulus.Trial
            -> MovieClips
            ---
            """

    class ResponseBlock(dj.Part):
        definition = """
            -> master
            -> master.Input
            ---
            responses           : external-data   # reponse of one neurons for all bins
            """

    class ResponseKeys(dj.Part):
        definition = """
            -> master.ResponseBlock
            -> fuse.Activity.Trace
            row_id           : int             # row id in the response block
            ---
            """

    def get_trace_spline(self, key, sampling_period):
        traces, frame_times, trace_keys = self.load_traces_and_frametimes(key)
        log.info('Loaded {} traces'.format(len(traces)))

        log.info('Generating lowpass filters with cutoff {:.3f}Hz'.format(1 / sampling_period))
        h_trace = self.get_filter(sampling_period, np.median(np.diff(frame_times)), 'hamming',
                                  warning=False)
        # low pass filter
        trace_spline = SplineCurve(frame_times,
                                   [np.convolve(trace, h_trace, mode='same') for trace in traces], k=1, ext=1)
        return trace_spline, trace_keys, frame_times.min(), frame_times.max()

    def make(self, scan_key):
        log.info(80 * '-')
        log.info('Populating {}'.format(repr(scan_key)).ljust(80, '-'))
        self.insert1(scan_key)
        # integration window size for responses
        sampling_period = (Preprocessing() & scan_key).proj(period='1/resampl_freq').fetch1('period')

        log.info('Sampling neural responses at {}s intervals'.format(sampling_period))

        trace_spline, trace_keys, ftmin, ftmax = self.get_trace_spline(scan_key, sampling_period)

        flip_times, sample_times, fps0, trial_keys = \
            (MovieScan() * MovieClips() * stimulus.Trial() & scan_key).fetch('flip_times', 'sample_times', 'fps0',
                                                                             dj.key)
        flip_times = [ft.squeeze() for ft in flip_times]
        nodrop = np.array([np.diff(ft).max() < 1.99 / frame_rate for ft, frame_rate in zip(flip_times, fps0)])
        valid = np.array([ft.min() >= ftmin and ft.max() <= ftmax for ft in flip_times], dtype=bool)
        if not np.all(nodrop & valid):
            log.warning('Dropping {} trials with dropped frames or flips outside the recording interval'.format(
                (~(nodrop & valid)).sum()))
        for trial_key, flips, samps, take in tqdm(zip(trial_keys, flip_times, sample_times, nodrop & valid),
                                                  total=len(trial_keys), desc='Trial '):
            if take:
                self.Input().insert1(dict(scan_key, **trial_key),
                                     ignore_extra_fields=True, skip_duplicates=True)
                self.ResponseBlock().insert1(dict(trial_key, responses=trace_spline(flips[0] + samps)),
                                             ignore_extra_fields=True)
                self.ResponseKeys().insert(
                    [dict(trial_key, row_id=i, **k) for i, k in enumerate(trace_keys)], ignore_extra_fields=True
                )

    def compute_data(self, key):
        key = dict((self & key).fetch1(dj.key), **key)
        log.info('Computing dataset for {}'.format(repr(key)))

        # meso or reso?
        pipe = (fuse.ScanDone() * MovieScan() & key).fetch1('pipe')
        pipe = dj.create_virtual_module(pipe, 'pipeline_' + pipe)

        # get data relation
        include_behavior = bool(Eye() * Treadmill() & key)

        # make sure that including areas does not decreas number of neurons
        assert len(pipe.ScanSet.UnitInfo() * experiment.Layer() * anatomy.AreaMembership() & key) == \
               len(pipe.ScanSet.UnitInfo() * experiment.Layer() & key), "AreaMembership decreases number of neurons"

        data_rel = MovieClips() * ConditionTier() \
                   * self.Input() * self.ResponseBlock() * stimulus.Condition().proj('stimulus_type')

        if include_behavior:  # restrict trials to those that do not have NaNs in Treadmill or Eye
            data_rel = data_rel & Eye & Treadmill

        response = self.ResponseKeys() * (pipe.ScanSet.UnitInfo() * experiment.Layer() * anatomy.AreaMembership()
                                          & key & '(um_z >= z_start) and (um_z < z_end)')

        # --- fetch all stimuli and classify into train/test/val
        inputs, hashes, stim_keys, tiers, types, trial_idx, durations = \
            (data_rel & key).fetch('frames', 'condition_hash', dj.key,
                                   'tier', 'stimulus_type', 'trial_idx', 'duration',
                                   order_by='condition_hash ASC, trial_idx ASC')
        train_idx = np.array([t == 'train' for t in tiers], dtype=bool)
        test_idx = np.array([t == 'test' for t in tiers], dtype=bool)
        val_idx = np.array([t == 'validation' for t in tiers], dtype=bool)

        # ----- extract trials

        unit_ids_tmp = animal_ids_tmp = sessions_tmp = scan_idx_tmp = layer_tmp = area_tmp = None

        responses, behavior, eye_position = [], [], []
        for stim_key in tqdm(stim_keys):
            response_block = (self.ResponseBlock() & stim_key).fetch1('responses')
            sessions, animal_ids, unit_ids, scan_idx, layer, area = \
                (response & key & stim_key).fetch('session', 'animal_id',
                                                  'unit_id', 'scan_idx',
                                                  "layer", "brain_area",
                                                  order_by='row_id ASC')
            if include_behavior:
                pupil, dpupil, treadmill, center = (Eye() * Treadmill() & key
                                                    & stim_key).fetch1('pupil', 'dpupil', 'treadmill', 'center')

                behavior.append(np.vstack([pupil, dpupil, treadmill]).T)
                eye_position.append(center.T)

            assert area_tmp is None or np.all(area_tmp == area), 'areas do not match'
            assert layer_tmp is None or np.all(layer_tmp == layer), 'layers do not match'
            assert unit_ids_tmp is None or np.all(unit_ids_tmp == unit_ids), 'unit ids do not match'
            assert animal_ids_tmp is None or np.all(animal_ids_tmp == animal_ids), 'animal ids do not match'
            assert sessions_tmp is None or np.all(sessions_tmp == sessions), 'sessions do not match'
            assert scan_idx_tmp is None or np.all(scan_idx_tmp == scan_idx), 'scan_idx do not match'
            unit_ids_tmp, animal_ids_tmp, sessions_tmp, scan_idx_tmp, layer_tmp = \
                unit_ids, animal_ids, sessions, scan_idx, layer
            responses.append(response_block.T.astype(np.float32))
        assert len(np.unique(unit_ids)) == len(unit_ids), \
            'unit ids are not unique, do you have more than one preprocessing method?'

        neurons = dict(
            unit_ids=unit_ids.astype(np.uint16),
            animal_ids=animal_ids.astype(np.uint16),
            sessions=sessions.astype(np.uint8),
            scan_idx=scan_idx.astype(np.uint8),
            layer=layer.astype('S'),
            area=area.astype('S')
        )

        # insert channel dimension
        for i, inp in enumerate(inputs):
            if len(inp.shape) == 3:
                inputs[i] = inp[None, ...]

        hashes = hashes.astype(str)
        types = types.astype(str)

        def run_stats(selector, types, ix, axis=None):
            ret = {}
            for t in np.unique(types):
                train_responses = selector(ix & (types == t))
                ret[t] = dict(
                    mean=train_responses.mean(axis=axis).astype(np.float32),
                    std=train_responses.std(axis=axis, ddof=1).astype(np.float32),
                    min=train_responses.min(axis=axis).astype(np.float32),
                    max=train_responses.max(axis=axis).astype(np.float32),
                    median=np.median(train_responses, axis=axis).astype(np.float32)
                )
            train_responses = selector(ix)
            ret['all'] = dict(
                mean=train_responses.mean(axis=axis).astype(np.float32),
                std=train_responses.std(axis=axis, ddof=1).astype(np.float32),
                min=train_responses.min(axis=axis).astype(np.float32),
                max=train_responses.max(axis=axis).astype(np.float32),
                median=np.median(train_responses, axis=axis).astype(np.float32)
            )
            return ret

        # --- compute statistics
        log.info('Computing statistics on training dataset')
        response_selector = lambda ix: np.concatenate([r for take, r in zip(ix, responses) if take], axis=0)
        response_statistics = run_stats(response_selector, types, train_idx, axis=0)

        input_selector = lambda ix: np.hstack([r.ravel() for take, r in zip(ix, inputs) if take])
        input_statistics = run_stats(input_selector, types, train_idx)

        statistics = dict(
            inputs=input_statistics,
            responses=response_statistics
        )

        if include_behavior:
            # ---- include statistics
            behavior_selector = lambda ix: np.concatenate([r for take, r in zip(ix, behavior) if take], axis=0)
            behavior_statistics = run_stats(behavior_selector, types, train_idx, axis=0)

            eye_selector = lambda ix: np.concatenate([r for take, r in zip(ix, eye_position) if take], axis=0)
            eye_statistics = run_stats(eye_selector, types, train_idx, axis=0)

            statistics['behavior'] = behavior_statistics
            statistics['eye_position'] = eye_statistics

        retval = dict(inputs=inputs,
                      responses=responses,
                      types=types.astype('S'),
                      train_idx=train_idx,
                      val_idx=val_idx,
                      test_idx=test_idx,
                      condition_hashes=hashes.astype('S'),
                      durations=durations.astype(np.float32),
                      trial_idx=trial_idx.astype(np.uint32),
                      neurons=neurons,
                      tiers=tiers.astype('S'),
                      statistics=statistics
                      )
        if include_behavior:
            retval['behavior'] = behavior
            retval['eye_position'] = eye_position
        return retval


class BehaviorMixin:
    def load_eye_traces(self, key):
        r, center = (pupil.FittedContour.Ellipse() & key).fetch('major_r', 'center', order_by='frame_id ASC')
        detectedFrames = ~np.isnan(r)
        xy = np.full((len(r), 2), np.nan)
        xy[detectedFrames, :] = np.vstack(center[detectedFrames])
        xy = np.vstack(map(partial(fill_nans, preserve_gap=3), xy.T))
        if np.any(np.isnan(xy)):
            log.info('Keeping some nans in the pupil location trace')
        pupil_radius = fill_nans(r.squeeze(), preserve_gap=3)
        if np.any(np.isnan(pupil_radius)):
            log.info('Keeping some nans in the pupil radius trace')

        eye_time = (pupil.Eye() & key).fetch1('eye_time').squeeze()
        return pupil_radius, xy, eye_time

    def load_behavior_timing(self, key):
        log.info('Loading behavior frametimes')
        # -- find number of recording depths
        pipe = (fuse.Activity() & key).fetch('pipe')
        assert len(np.unique(pipe)) == 1, 'Selection is from different pipelines'
        pipe = dj.create_virtual_module(pipe[0], 'pipeline_' + pipe[0])
        k = dict(key)
        k.pop('field', None)
        ndepth = len(dj.U('z') & (pipe.ScanInfo.Field() & k))
        return (stimulus.BehaviorSync() & key).fetch1('frame_times').squeeze()[0::ndepth]

    def load_treadmill_velocity(self, key):
        t, v = (treadmill.Treadmill() & key).fetch1('treadmill_time', 'treadmill_vel')
        return v.squeeze(), t.squeeze()


@schema
class Eye(dj.Computed, FilterMixin, BehaviorMixin):
    definition = """
    # eye movement data

    -> InputResponse.Input
    -> pupil.FittedContour
    ---
    pupil              : external-data   # pupil dilation trace
    dpupil             : external-data   # derivative of pupil dilation trace
    center             : external-data   # center position of the eye
    """

    @property
    def key_source(self):
        return InputResponse & pupil.FittedContour & stimulus.BehaviorSync

    def _make_tuples(self, scan_key):
        log.info('Populating\n' + pformat(scan_key, indent=10))
        radius, xy, eye_time = self.load_eye_traces(scan_key)
        frame_times = InputResponse().load_frame_times(scan_key)
        behavior_clock = self.load_behavior_timing(scan_key)

        if len(frame_times) - len(behavior_clock) != 0:
            assert abs(len(frame_times) - len(behavior_clock)) < 2, 'Difference bigger than 2 time points'
            l = min(len(frame_times), len(behavior_clock))
            log.info('Frametimes and stimulus.BehaviorSync differ in length! Shortening it.', depth=1)
            frame_times = frame_times[:l]
            behavior_clock = behavior_clock[:l]

        fr2beh = NaNSpline(frame_times, behavior_clock, k=1, ext=3)
        sampling_period = float((Preprocessing() & scan_key).proj(period='1/behavior_lowpass').fetch1('period'))
        log.info('Downsampling eye signal to {}Hz'.format(1 / sampling_period))
        deye = np.nanmedian(np.diff(eye_time))
        h_eye = self.get_filter(sampling_period, deye, 'hamming', warning=True)
        h_deye = self.get_filter(sampling_period, deye, 'dhamming', warning=True)
        pupil_spline = NaNSpline(eye_time,
                                 np.convolve(radius, h_eye, mode='same'), k=1, ext=0)

        dpupil_spline = NaNSpline(eye_time,
                                  np.convolve(radius, h_deye, mode='same'), k=1, ext=0)
        center_spline = SplineCurve(eye_time,
                                    np.vstack([np.convolve(coord, h_eye, mode='same') for coord in xy]),
                                    k=1, ext=0)

        flip_times, sample_times, trial_keys = \
            (InputResponse.Input() * MovieClips() * stimulus.Trial() & scan_key).fetch('flip_times', 'sample_times',
                                                                                       dj.key)
        flip_times = [ft.squeeze() for ft in flip_times]
        for trial_key, flips, samps in tqdm(zip(trial_keys, flip_times, sample_times),
                                            total=len(trial_keys), desc='Trial '):
            t = fr2beh(flips[0] + samps)
            pupil = pupil_spline(t)
            dpupil = dpupil_spline(t)
            center = center_spline(t)
            nans = np.array([np.isnan(e).sum() for e in [pupil, dpupil, center]])
            if np.any(nans > 0):
                log.info('Found {} NaNs in one of the traces. Skipping trial {}'.format(np.max(nans),
                                                                                        pformat(trial_key, indent=5),
                                                                                        ))
            else:
                self.insert1(dict(scan_key, **trial_key,
                                  pupil=pupil,
                                  dpupil=dpupil,
                                  center=center),
                             ignore_extra_fields=True)



@schema
class Treadmill(dj.Computed, FilterMixin, BehaviorMixin):
    definition = """
    # eye movement data

    -> InputResponse.Input
    -> treadmill.Treadmill
    ---
    treadmill          : external-data   # treadmill speed (|velcolity|)
    """

    @property
    def key_source(self):
        rel = InputResponse
        return rel & treadmill.Treadmill() & stimulus.BehaviorSync()

    def _make_tuples(self, scan_key):
        print('Populating', pformat(scan_key))
        v, treadmill_time = self.load_treadmill_velocity(scan_key)
        frame_times = InputResponse().load_frame_times(scan_key)
        behavior_clock = self.load_behavior_timing(scan_key)

        if len(frame_times) - len(behavior_clock) != 0:
            assert abs(len(frame_times) - len(behavior_clock)) < 2, 'Difference bigger than 2 time points'
            l = min(len(frame_times), len(behavior_clock))
            log.info('Frametimes and stimulus.BehaviorSync differ in length! Shortening it.')
            frame_times = frame_times[:l]
            behavior_clock = behavior_clock[:l]

        fr2beh = NaNSpline(frame_times, behavior_clock, k=1, ext=3)
        sampling_period = float((Preprocessing() & scan_key).proj(period='1/behavior_lowpass').fetch1('period'))
        log.info('Downsampling treadmill signal to {}Hz'.format(1 / sampling_period))

        h_tread = self.get_filter(sampling_period, np.nanmedian(np.diff(treadmill_time)), 'hamming', warning=True)
        treadmill_spline = NaNSpline(treadmill_time, np.abs(np.convolve(v, h_tread, mode='same')), k=1, ext=0)

        flip_times, sample_times, trial_keys = \
            (InputResponse.Input() * MovieClips() * stimulus.Trial() & scan_key).fetch('flip_times', 'sample_times',
                                                                                       dj.key)
        flip_times = [ft.squeeze() for ft in flip_times]
        for trial_key, flips, samps in tqdm(zip(trial_keys, flip_times, sample_times),
                                            total=len(trial_keys), desc='Trial '):
            tm = treadmill_spline(fr2beh(flips[0] + samps))
            nans = np.isnan(tm)
            if np.any(nans):
                log.info('Found {} NaNs in one of the traces. Skipping trial {}'.format(nans.sum(),
                                                                                        pformat(trial_key, indent=5),
                                                                                        ))

            else:
                self.insert1(dict(scan_key, **trial_key, treadmill=tm),
                             ignore_extra_fields=True)


@schema
class MovieMultiDataset(dj.Manual):
    definition = """
    # defines a group of movie datasets

    group_id    : smallint  # index of group
    ---
    description : varchar(255) # short description of the data
    """

    class Member(dj.Part):
        definition = """
        -> master
        -> InputResponse
        ---
        name                    : varchar(50) unique # string description to be used for training
        """

    _template = 'group{group_id:03d}-{animal_id}-{session}-{scan_idx}-pre{preproc_id}-seg{segmentation_method}-spi{spike_method}-pip{pipe_version}'

    def fill(self):
        selection = [
            ('17358-5-3', [
                dict(animal_id=17358, session=5, scan_idx=3, preproc_id=0, pipe_version=1, segmentation_method=3,
                     spike_method=5)]),
            ('17797-8-5', [
                dict(animal_id=17797, session=8, scan_idx=5, preproc_id=0, pipe_version=1, segmentation_method=3,
                     spike_method=5)]),
            ('18142-6-3', [
                dict(animal_id=18142, session=6, scan_idx=3, preproc_id=0, pipe_version=1, segmentation_method=3,
                     spike_method=5)]),
            ('17358-5-3-triple', dj.AndList([
                dict(animal_id=17358, session=5, scan_idx=3, pipe_version=1, segmentation_method=3, spike_method=5),
                'preproc_id in (0,1,2)'])),
            ('17797-8-5-triple', dj.AndList([
                dict(animal_id=17797, session=8, scan_idx=5, pipe_version=1, segmentation_method=3, spike_method=5),
                'preproc_id in (0,1,2)'])),
            ('18142-6-3-triple', dj.AndList([
                dict(animal_id=17358, session=5, scan_idx=3, pipe_version=1, segmentation_method=3, spike_method=5),
                'preproc_id in (0,1,2)'])),
            ('9771-1-1-triple', dj.AndList([
                dict(animal_id=9771, session=1, scan_idx=1, pipe_version=1, segmentation_method=3, spike_method=5),
                'preproc_id in (0,1,2)'])),
            ('9771-1-2-triple', dj.AndList([
                dict(animal_id=9771, session=1, scan_idx=2, pipe_version=1, segmentation_method=3, spike_method=5),
                'preproc_id in (0,1,2)'])),
            ('16314-3-1-triple', dj.AndList([
                dict(animal_id=16314, session=3, scan_idx=1, pipe_version=1, segmentation_method=3, spike_method=5),
                'preproc_id in (0,1,2)'])),
            ('16314-3-1', [
                dict(animal_id=16314, session=3, scan_idx=1, preproc_id=0, pipe_version=1, segmentation_method=3,
                     spike_method=5)]),
            ('18142-platinum', [
                dict(animal_id=18142, pipe_version=1, segmentation_method=3, spike_method=5)]),
            ('8973-golden', dj.AndList(['animal_id=8973 and session=1 and scan_idx in (2,3,4,5,6,9,11,12)',
                                        dict(pipe_version=1, segmentation_method=3, spike_method=5, preproc_id=0)])),
<<<<<<< HEAD
            ('18979-2-7-jiakun',
             dict(animal_id=18979, session=2, scan_idx=7, pipe_version=1, segmentation_method=3, spike_method=5)),
            ('18799-3-14-jiakun',
             dict(animal_id=18799, session=3, scan_idx=14, pipe_version=1, segmentation_method=3, spike_method=5)),
            ('18142-all', dict(animal_id=18142, pipe_version=1, segmentation_method=3, spike_method=5, preproc_id=0)),
=======
            ('18979-2-7-jiakun',  dict(animal_id=18979, session=2, scan_idx=7, pipe_version=1, segmentation_method=3, spike_method=5)),
            ('18799-3-14-jiakun',  dict(animal_id=18799, session=3, scan_idx=14, pipe_version=1, segmentation_method=3, spike_method=5)),
>>>>>>> 87969668
        ]
        for group_id, (descr, key) in enumerate(selection):
            entry = dict(group_id=group_id, description=descr)
            if entry in self:
                print('Already found entry', entry)
            else:
                with self.connection.transaction:
                    if not (InputResponse() & key):
                        ValueError('Dataset not found')
                    self.insert1(entry)
                    for k in (InputResponse() & key).fetch(dj.key):
                        k = dict(entry, **k)
                        name = self._template.format(**k)
                        self.Member().insert1(dict(k, name=name), ignore_extra_fields=True)

    def fetch_data(self, key, key_order=None):
        assert len(self & key) == 1, 'Key must refer to exactly one multi dataset'
        ret = OrderedDict()
        log.info('Fetching data for\n' + pformat(key, indent=10))
        for mkey in (self.Member() & key).fetch(dj.key,
                                                order_by='animal_id ASC, session ASC, scan_idx ASC, preproc_id ASC'):
            name = (self.Member() & mkey).fetch1('name')
            include_behavior = bool(Eye() * Treadmill() & mkey)
            data_names = ['inputs', 'responses'] if not include_behavior \
                else ['inputs',
                      'behavior',
                      'eye_position',
                      'responses']
            log.info('Data will be ({})'.format(','.join(data_names)))

            filename = InputResponse().get_filename(mkey)
            log.info('Loading dataset ' + name + '-->' + filename)

            ret[name] = MovieSet(filename, *data_names)

        if key_order is not None:
            log.info('Reordering datasets according to given key order')
            ret = OrderedDict([
                (k, ret[k]) for k in key_order
            ])
        return ret


class AttributeTransformer:
    def __init__(self, name, h5_handle, transforms):
        assert name in h5_handle, '{} must be in {}'.format(name, h5_handle)
        self.name = name
        self.h5_handle = h5_handle
        self.transforms = transforms

    def __getattr__(self, item):
        if not item in self.h5_handle[self.name]:
            raise AttributeError('{} is not among the attributes'.format(item))
        else:
            ret = self.h5_handle[self.name][item].value
            if ret.dtype.char == 'S':  # convert bytes to univcode
                ret = ret.astype(str)
            for tr in self.transforms:
                ret = tr.column_transform(ret)
            return ret


class MovieSet(H5SequenceSet):
    def __init__(self, filename, *data_keys, transforms=None, stats_source=None):
        super().__init__(filename, *data_keys, transforms=transforms)
        self.shuffle_dims = {}
        self.stats_source = stats_source if stats_source is not None else 'all'

    @property
    def n_neurons(self):
        return self[0].responses.shape[1]

    @property
    def neurons(self):
        return AttributeTransformer('neurons', self._fid, self.transforms)

    @property
    def img_shape(self):
        return (1,) + self[0].inputs.shape

    def transformed_mean(self, stats_source=None):
        if stats_source is None:
            stats_source = self.stats_source

        tmp = [np.atleast_1d(self.statistics['{}/{}/mean'.format(dk, stats_source)].value)
               for dk in self.data_groups]
        return self.transform(self.data_point(*tmp), exclude=Subsequence)

    def rf_base(self, stats_source='all'):
        N, c, t, w, h = self.img_shape
        t = min(t, 150)
        mean = lambda dk: self.statistics['{}/{}/mean'.format(dk, stats_source)].value
        d = dict(
            inputs=np.ones((1, c, t, w, h)) * np.array(mean('inputs')),
            eye_position=np.ones((1, t, 1)) * mean('eye_position')[None, None, :],
            behavior=np.ones((1, t, 1)) * mean('behavior')[None, None, :],
            responses=np.ones((1, t, 1)) * mean('responses')[None, None, :]
        )
        return self.transform(self.data_point(*[d[dk] for dk in self.data_groups]), exclude=Subsequence)

    def rf_noise_stim(self, m, t, stats_source='all'):
        """
        Generates a Gaussian white noise stimulus filtered with a 3x3 Gaussian filter
        for the computation of receptive fields. The mean and variance of the Gaussian
        noise are set to the mean and variance of the stimulus ensemble.

        The behvavior, eye movement statistics, and responses are set to their respective means.
        Args:
            m: number of noise samples
            t: length in time

        Returns: tuple of input, behavior, eye, and response

        """
        N, c, _, w, h = self.img_shape
        stat = lambda dk, what: self.statistics['{}/{}/{}'.format(dk, stats_source, what)].value
        mu, s = stat('inputs', 'mean'), stat('inputs', 'std')
        h_filt = np.float64([
            [1 / 16, 1 / 8, 1 / 16],
            [1 / 8, 1 / 4, 1 / 8],
            [1 / 16, 1 / 8, 1 / 16]]
        )
        noise_input = np.stack([convolve2d(np.random.randn(w, h), h_filt, mode='same')
                                for _ in range(m * t * c)]).reshape((m, c, t, w, h)) * s + mu

        mean_beh = np.ones((m, t, 1)) * stat('behavior', 'mean')[None, None, :]
        mean_eye = np.ones((m, t, 1)) * stat('eye_position', 'mean')[None, None, :]
        mean_resp = np.ones((m, t, 1)) * stat('responses', 'mean')[None, None, :]

        d = dict(
            inputs=noise_input.astype(np.float32),
            eye_position=mean_eye.astype(np.float32),
            behavior=mean_beh.astype(np.float32),
            responses=mean_resp.astype(np.float32)
        )

        return self.transform(self.data_point(*[d[dk] for dk in self.data_groups]), exclude=Subsequence)

    def __getitem__(self, item):
        x = self.data_point(*(np.array(self._fid[g][
                                           str(item if g not in self.shuffle_dims else self.shuffle_dims[g][item])])
                              for g in self.data_groups))
        for tr in self.transforms:
            x = tr(x)
        return x

    def __repr__(self):
        return 'MovieSet m={}:\n\t({})'.format(len(self), ', '.join(self.data_groups)) \
               + '\n\t[Transforms: ' + '->'.join([repr(tr) for tr in self.transforms]) + ']' \
               + (
                   ('\n\t[Shuffled Features: ' + ', '.join(self.shuffle_dims) + ']') if len(
                       self.shuffle_dims) > 0 else '') + \
               ('\n\t[Stats source: {}]'.format(self.stats_source) if self.stats_source is not None else '')


schema.spawn_missing_classes()<|MERGE_RESOLUTION|>--- conflicted
+++ resolved
@@ -52,16 +52,12 @@
     'animal_id=18979 and session=2 and scan_idx=7',
     'animal_id=18799 and session=3 and scan_idx=14',
     'animal_id=18799 and session=4 and scan_idx=18',
-<<<<<<< HEAD
     'animal_id=18979 and session=2 and scan_idx=5',
     # start with segmentation method 6
     'animal_id=20457 and session=1 and scan_idx=15',
     'animal_id=20457 and session=2 and scan_idx=20',
     'animal_id=20501 and session=1 and scan_idx=10',
     'animal_id=20458 and session=3 and scan_idx=5',
-=======
-    'animal_id=18979 and session=2 and scan_idx=5'
->>>>>>> 87969668
 ]
 
 
@@ -740,16 +736,11 @@
                 dict(animal_id=18142, pipe_version=1, segmentation_method=3, spike_method=5)]),
             ('8973-golden', dj.AndList(['animal_id=8973 and session=1 and scan_idx in (2,3,4,5,6,9,11,12)',
                                         dict(pipe_version=1, segmentation_method=3, spike_method=5, preproc_id=0)])),
-<<<<<<< HEAD
             ('18979-2-7-jiakun',
              dict(animal_id=18979, session=2, scan_idx=7, pipe_version=1, segmentation_method=3, spike_method=5)),
             ('18799-3-14-jiakun',
              dict(animal_id=18799, session=3, scan_idx=14, pipe_version=1, segmentation_method=3, spike_method=5)),
             ('18142-all', dict(animal_id=18142, pipe_version=1, segmentation_method=3, spike_method=5, preproc_id=0)),
-=======
-            ('18979-2-7-jiakun',  dict(animal_id=18979, session=2, scan_idx=7, pipe_version=1, segmentation_method=3, spike_method=5)),
-            ('18799-3-14-jiakun',  dict(animal_id=18799, session=3, scan_idx=14, pipe_version=1, segmentation_method=3, spike_method=5)),
->>>>>>> 87969668
         ]
         for group_id, (descr, key) in enumerate(selection):
             entry = dict(group_id=group_id, description=descr)
