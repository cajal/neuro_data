from collections import OrderedDict

import datajoint as dj
import numpy as np
import pandas as pd
from neuro_data import logger as log
from neuro_data.static_images import datasets
from neuro_data.utils.config import ConfigBase
from neuro_data.utils.data import h5cached
from neuro_data.utils.stimuli import frame2_make_mask

from .data_schemas import (
    FF_CLASSES,
    ConditionTier,
    Frame,
    InputResponse,
    Eye,
    Treadmill,
    Preprocessing,
    StaticMultiDataset,
    StaticScan,
    schema,
    stimulus,
<<<<<<< HEAD
    base,
)
from .ds_pipe import DvScanInfo



=======
)
from .ds_pipe import DvScanInfo

>>>>>>> daf671b6

@schema
class InputConfig(ConfigBase, dj.Lookup):
    _config_type = "input"

    def frame(self, scan_key):
        self.part_table().frame(scan_key)

    class NeuroStaticFrame(dj.Part):
        # only load stimulus_type=='stimulus.Frame'
        definition = """
        -> master
        ---
        -> Preprocessing
        """
        content = [
            {"preproc_id": 9},
        ]
        warning = "NeuroStaticFrame: The output frame format was not compatible with StatsConfig and led to an underestimated std of the images. This part table is deprecated and only kept for record keeping purposes."

        def __new__(cls, *args, **kwargs):
            log.warning(cls.warning)
            return super().__new__(cls, *args, **kwargs)

        def input(self, scan_key):
            params = (self * Preprocessing).fetch1()
            if not (params["gamma"] or params["linear_mon"]):
                trial_idx, cond, frame = (
                    InputResponse.Input * Frame & stimulus.Frame & scan_key & params
                ).fetch(
                    "trial_idx",
                    "condition_hash",
                    "frame",
                    order_by="trial_idx",
                )
                # reshape inputs
                frame = np.stack(frame)
            else:
                raise NotImplementedError(
                    f'InputConfig: gamma={params["gamma"]}, linear_mon={params["linear_mon"]} not implemented!'
                )
            assert (
                len(frame.shape) == 3
            ), f"Images has shape not supported: {frame.shape}!"
            frame = frame[:, None, ...]
            return trial_idx, cond, frame, np.full(len(trial_idx), "stimulus.Frame")

    class NeuroStaticFrameCorrected(dj.Part):
        # only load stimulus_type=='stimulus.Frame'
        definition = """
        -> master
        ---
        -> Preprocessing
        """
        content = [
            {"preproc_id": 0},
        ]

        def input(self, scan_key):
            params = (self * Preprocessing).fetch1()
            if not (params["gamma"] or params["linear_mon"]):
                trial_idx, cond, frame, types = (
                    InputResponse.Input * Frame * stimulus.Condition & scan_key & params
                ).fetch(
                    "trial_idx",
                    "condition_hash",
                    "frame",
                    "stimulus_type",
                    order_by="row_id",  # order by row_id to ensure the order matches Eye and Treadmill
                )
                # reshape inputs
                frame = np.stack(frame)
                # check if all frames have the same shape
                assert (
                    len(frame.shape) == 3
                    and frame.shape[1] == params["row"]
                    and frame.shape[2] == params["col"]
                ), "dimension mismatch, only support 3-D frame (B,H,W)"
                # adjust frame shape to (B,1,W,H)
                frame = frame[:, None, ...]
            else:
                raise NotImplementedError(
                    f'InputConfig: gamma={params["gamma"]}, linear_mon={params["linear_mon"]} not implemented!'
                )
            return trial_idx, cond, frame, types

    class NeuroStaticValidFrame(dj.Part):
        # only load stimulus_type=='stimulus.Frame'
        definition = """
        -> master
        ---
        -> Preprocessing
        """
        content = [
            {"preproc_id": 9},
            {"preproc_id": 0},
        ]

        def input(self, scan_key):
            """Load all frames included in InputResponse.Input and filtered by `valid` in Eye and Treadmill"""
            params = (self * Preprocessing).fetch1()
            if not (params["gamma"] or params["linear_mon"]):
                trial_idx, cond, frame, types = (
                    InputResponse.Input * Frame * stimulus.Condition & scan_key & params
                ).fetch(
                    "trial_idx",
                    "condition_hash",
                    "frame",
                    "stimulus_type",
                    order_by="row_id",  # order by row_id to ensure the order matches Eye and Treadmill
                )
                valid_eye = (Eye & scan_key & params).fetch1("valid")
                valid_treadmill = (Treadmill & scan_key & params).fetch1("valid")
                valid = valid_eye & valid_treadmill
                # keep only valid trials
                trial_idx = trial_idx[valid]
                cond = cond[valid]
                frame = np.stack(frame)[valid]
                types = types[valid]
                # check if all frames have the same shape
                assert (
                    len(frame.shape) == 3
                    and frame.shape[1] == params["row"]
                    and frame.shape[2] == params["col"]
                ), "dimension mismatch, only support 3-D frame (B,H,W)"
                # adjust frame shape to (B,1,W,H)
                frame = frame[:, None, ...]
            else:
                raise NotImplementedError(
                    f'InputConfig: gamma={params["gamma"]}, linear_mon={params["linear_mon"]} not implemented!'
                )
            return trial_idx, cond, frame, types


@schema
class BehaviorConfig(ConfigBase, dj.Lookup):
    _config_type = "behavior"

    def behavior(self, scan_key):
        self.part_table().behavior(scan_key)

    class No(dj.Part):
        definition = """
        -> master
        ---
        """
        content = [
            {},
        ]

        def behavior(self, **kwargs):
            return None


@schema
class TierConfig(ConfigBase, dj.Lookup):
    _config_type = "tier"

    def tier(self, condition_hashes):
        self.part_table().tier(condition_hashes)

    class ConditionTier(dj.Part):
        definition = """
        -> master
        ---
        """
        content = [
            {},
        ]

        def tier(self, scan_key, condition_hashes):
            cond_tier_df = pd.DataFrame(
                (
                    (ConditionTier & scan_key).fetch(
                        "condition_hash", "tier", as_dict=True
                    )
                )
            )
            cond_df = pd.DataFrame(dict(condition_hash=condition_hashes))
            cond_df = cond_df.merge(cond_tier_df, on="condition_hash", how="left")
            assert cond_df.tier.notnull().all(), "Missing tier for some conditions!"
            return cond_df.tier.values


@schema
class LayerConfig(ConfigBase, dj.Lookup):
    _config_type = "layer"

    def layer(self, scan_key, unit_ids):
        self.part_table().layer(scan_key, unit_ids)

    class LayerMembership(dj.Part):
        definition = """
        -> master
        ---
        """
        content = [
            {},
        ]

        def layer(self, unit_keys):
            anatomy = dj.create_virtual_module("anatomy", "pipeline_anatomy")
            unit_layer_df = pd.DataFrame(
                (
                    (anatomy.LayerMembership & unit_keys).fetch(
                        "animal_id",
                        "session",
                        "scan_idx",
                        "layer",
                        "unit_id",
                        as_dict=True,
                    )
                )
            )
            unit_df = pd.DataFrame(unit_keys)
            unit_df = unit_df.merge(unit_layer_df, how="left")
            assert unit_df.layer.notnull().all(), "Missing layer for some units!"
            return unit_df.layer.values

    class MinnieUnitStackLayer(dj.Part):
        from functools import cached_property
        @cached_property
        def minnie_data_source(self):
            return dj.create_virtual_module(
            "minnie_data_source", "microns_minnie_data_source"
        )

        @property
        def definition(self):
            return """
            -> master
            ---
            -> self.minnie_data_source.UnitLayerBoundaries
            """

        @property
        def content(self):
            return self.minnie_data_source.UnitLayerBoundaries.proj().fetch(as_dict=True)

        def layer(self, unit_keys):
            unit_layer_df = pd.DataFrame(
                (
                    self.minnie_data_source.UnitStackLayer.proj(
                        ..., session="scan_session"
                    )
                    & self
                    & unit_keys
                ).fetch(
                    "animal_id",
                    "session",
                    "scan_idx",
                    "unit_id",
                    "cortical_layer",
                    as_dict=True,
                )
            )
            unit_df = pd.DataFrame(unit_keys)
            unit_df = unit_df.merge(unit_layer_df, how="left", validate="1:1")
            assert (
                unit_df.cortical_layer.notnull().all()
            ), "Missing layer for some units!"
            return unit_df.cortical_layer.values

    class Constant(dj.Part):
        definition = """
        -> master
        ---
        layer         :varchar(256)        # layer name
        """
        content = [
            {"layer": "L2/3"},
        ]

        def layer(self, unit_keys):
            return np.full(len(unit_keys), self.fetch1("layer"))


@schema
class AreaConfig(ConfigBase, dj.Lookup):
    _config_type = "area"

    def area(self, scan_key, unit_ids):
        self.part_table().area(scan_key, unit_ids)

    class AreaMembership(dj.Part):
        definition = """
        -> master
        ---
        """
        content = [
            {},
        ]

        def area(self, unit_keys):
            anatomy = dj.create_virtual_module("anatomy", "pipeline_anatomy")
            unit_area_df = pd.DataFrame(
                (
                    (anatomy.AreaMembership & unit_keys).fetch(
                        "animal_id",
                        "session",
                        "scan_idx",
                        "brain_area",
                        "unit_id",
                        as_dict=True,
                    )
                )
            )
            unit_df = pd.DataFrame(unit_keys)
            unit_df = unit_df.merge(unit_area_df, how="left")
            assert unit_df.brain_area.notnull().all(), "Missing area for some units!"
            return unit_df.brain_area.values

    class MinnieUnitSource(dj.Part):
        definition = """
        -> master
        ---
        """
        content = [
            {},
        ]

        def area(self, unit_keys):
            minnie_nda = dj.create_virtual_module("minnie_nda", "microns_minnie_nda")
            unit_df = pd.DataFrame(unit_keys)
            unit_area_df = pd.DataFrame(
                (
                    (
                        minnie_nda.UnitSource().proj(..., session="scan_session")
                        & unit_df
                    ).fetch(
                        "animal_id",
                        "session",
                        "scan_idx",
                        "brain_area",
                        "unit_id",
                        as_dict=True,
                    )
                )
            )
            unit_df = unit_df.merge(unit_area_df, how="left", validate="1:1")
            assert unit_df.brain_area.notnull().all(), "Missing area for some units!"
            return unit_df.brain_area.values

    class Constant(dj.Part):
        definition = """
        -> master
        ---
        brain_area         :varchar(256)        # brain area name
        """
        content = [
            {"brain_area": "V1"},
        ]

        def area(self, unit_keys):
            return np.full(len(unit_keys), self.fetch1("brain_area"))


@schema
class StatsConfig(ConfigBase, dj.Lookup):
    _config_type = "stats"

    class NoBehFullFieldFrame(dj.Part):
        # implemented only for full field stimulus with stimulus_type=='stimulus.Frame'
        definition = """
        # mimic the behavior of InputResponse with the corresponding preprocess_id to compute the statistics of input and responses, do not compute stats for behavior variables
        -> master
        ---
        stats_tier="train"                 : enum("train", "test", "validation", "all")               # tier used for computing stats
        stats_per_input                    : tinyint                                                  # whether to compute stats per input
        """
        content = [
            dict(stats_tier="train", stats_per_input=1),
        ]

        @staticmethod
        def run_stats_resp(data, ix, axis=0):
            ret = {}
            data = data[ix]
            ret["all"] = dict(
                mean=data.mean(axis=axis).astype(np.float32),
                std=data.std(axis=axis, ddof=1).astype(np.float32),
                min=data.min(axis=axis).astype(np.float32),
                max=data.max(axis=axis).astype(np.float32),
                median=np.median(data, axis=axis).astype(np.float32),
            )
            ret["stimulus.Frame"] = ret["all"]
            return ret

        @staticmethod
        def run_stats_input(data, ix, per_input=False):
            ret = {}
            data = data[ix]
            ret["all"] = dict(
                mean=data.mean(axis=(-1, -2)).mean().astype(np.float32)
                if per_input
                else data.mean().astype(np.float32),
                std=data.std(axis=(-1, -2))
                .mean()
                .astype(
                    np.float32
                )  # ddof is not set here to match the behavior of InputResponse
                if per_input
                else data.std(ddof=1).astype(np.float32),
                min=data.min().astype(np.float32),
                max=data.max().astype(np.float32),
                median=np.median(data).astype(np.float32),
            )
            ret["stimulus.Frame"] = ret["all"]
            return ret

        def stats(self, condition_hashes, images, responses, tiers):
            assert len(images.shape) == 4, "images dimension must be [B,C,H,W]"
            assert images.shape[1] == 1, "only support single channel images"
            assert (
                images.shape[0] == len(condition_hashes) == len(responses) == len(tiers)
            ), "number of trials mismatch"
            key = self.fetch1()
            # check if the method is eligible for condition_hashes requested
            assert (
                (
                    stimulus.Condition
                    & "condition_hash in {}".format(tuple(condition_hashes))
                ).fetch("stimulus_type")
                == "stimulus.Frame"
            ).all(), "StatsConfig.NeuroStaticNoBehFrame is only implemented for stimulus.Frame"
            image_classes = (
                stimulus.Condition * stimulus.Frame
                & "condition_hash in {}".format(tuple(condition_hashes))
            ).fetch("image_class")
            assert set(image_classes) <= set(
                FF_CLASSES
            ), "StatsConfig.NeuroStaticNoBehFrame is only implemented for full-field stimulus"

            # compute stats
            if key["stats_tier"] in ("train", "validation", "test"):
                ix = tiers == key["stats_tier"]
            elif key["stats_tier"] == "all":
                ix = np.ones_like(tiers, dtype=bool)
            else:
                raise NotImplementedError(
                    "stats_tier must be one of train, validation, test, all"
                )

            response_statistics = self.run_stats_resp(responses, ix, axis=0)
            input_statistics = self.run_stats_input(
                images, ix, per_input=key["stats_per_input"]
            )
            statistics = dict(images=input_statistics, responses=response_statistics)
            return statistics

    class NoBehFullFieldFrame2(dj.Part):
        # implemented only for full field stimulus with stimulus_type=='stimulus.Frame2'
        definition = """
        # mimic the behavior of InputResponse with the corresponding preprocess_id to compute the statistics of input and responses, do not compute stats for behavior variables
        -> master
        ---
        stats_tier="train"                 : enum("train", "test", "validation", "all")               # tier used for computing stats
        stats_per_input                    : tinyint                                                  # whether to compute stats per input
        """
        content = [
            dict(stats_tier="train", stats_per_input=0),
        ]

        @staticmethod
        def run_stats_resp(data, ix, axis=0):
            ret = {}
            data = data[ix]
            ret["all"] = dict(
                mean=data.mean(axis=axis).astype(np.float32),
                std=data.std(axis=axis, ddof=1).astype(np.float32),
                min=data.min(axis=axis).astype(np.float32),
                max=data.max(axis=axis).astype(np.float32),
                median=np.median(data, axis=axis).astype(np.float32),
            )
            ret["stimulus.Frame2"] = ret["all"]
            return ret

        def run_stats_input(self, data, info_df, ix, per_input):
            if per_input:
                raise NotImplementedError("per_input is not implemented for Frame2")
            ret = {}
            data = data[ix]
            info_df = info_df.loc[ix]
            from statsmodels.stats.weightstats import DescrStatsW as wstats

            sizes = [d.squeeze().shape for d in data]
            assert len(set(sizes)) == 1, "All images must have the same size"
            masks = [
                frame2_make_mask(
                    row["aperture_x"],
                    row["aperture_y"],
                    row["aperture_r"],
                    row["aperture_transition"],
                    sizes[0],
                )
                for _, row in info_df.iterrows()
            ]
            data_flat = np.hstack([d.flatten() for d in data])
            data_mask = np.hstack([m.flatten() for m in masks])

            data_mean = wstats(data_flat, data_mask).mean
            data_std = wstats(data_flat, data_mask).std

            ret["stimulus.Frame2"] = dict(
                mean=data_mean.astype(np.float32),
                std=data_std.astype(np.float32),
                min=data.min().astype(np.float32),
                max=data.max().astype(np.float32),
                median=np.median(data).astype(
                    np.float32
                ),  # median isn't computed with correct masking, downstream computation shouldn't use this value.
            )
            ret["all"] = ret["stimulus.Frame2"]
            return ret

        def stats(self, condition_hashes, images, responses, tiers):
            assert len(images.shape) == 4, "images dimension must be [B,C,H,W]"
            assert images.shape[1] == 1, "only support single channel images"
            key = self.fetch1()
            # check if the method is eligible for condition_hashes requested and collect stimulus info
            assert (
                (
                    stimulus.Condition
                    & "condition_hash in {}".format(tuple(condition_hashes))
                ).fetch("stimulus_type")
                == "stimulus.Frame2"
            ).all(), "StatsConfig.NeuroStaticNoBehFrame2 is only implemented for stimulus.Frame2"
            info_df = pd.DataFrame(dict(condition_hash=condition_hashes))
            info_df = info_df.merge(
                pd.DataFrame((stimulus.Frame2 & info_df).fetch(as_dict=True)),
                how="left",
            )
            assert not info_df.isna().any().any(), "Missing stimulus info"

            # compute stats
            if key["stats_tier"] in ("train", "validation", "test"):
                ix = tiers == key["stats_tier"]
            elif key["stats_tier"] == "all":
                ix = np.ones_like(tiers, dtype=bool)
            else:
                raise NotImplementedError(
                    "stats_tier must be one of train, validation, test, all"
                )

            response_statistics = self.run_stats_resp(responses, ix, axis=0)
            input_statistics = self.run_stats_input(
                images, info_df, ix, per_input=key["stats_per_input"]
            )
            statistics = dict(images=input_statistics, responses=response_statistics)
            return statistics


@schema
class DatasetConfig(ConfigBase, dj.Lookup):
    _config_type = "dataset"

    def get_filename(self, key=None, **kwargs):
        key = self.fetch1() if key is None else key
        return self.part_table(key).get_filename(**kwargs)

    def compute_data(self, key=None):
        key = self.fetch1() if key is None else (self & key).fetch1()
        return self.part_table(key).compute_data(key)

    @h5cached(
        "/external/cache/dynamic-static",
        mode="array",
        transfer_to_tmp=False,
        file_format="dynamic-static-{animal_id}-{dynamic_session}-{dynamic_scan_idx}-{static_session}-{static_scan_idx}-{dataset_hash}.h5",
    )
    class DvStaticNoBeh(dj.Part):
        definition = """ # dynamic model responses to static images shown in a static scan, units in the dataset are from the dynamic scan
        -> master
        ---
        -> DvScanInfo.proj(dynamic_session='session', dynamic_scan_idx='scan_idx')
        -> StaticScan.proj(static_session='session', static_scan_idx='scan_idx')
        -> InputConfig
        -> TierConfig
        -> LayerConfig
        -> AreaConfig
        -> StatsConfig
        """

        data_names = ["images", "responses"]

        def describe(self, key):
            input_type = (InputConfig() & key).fetch1("input_type")
            tier_type = (TierConfig() & key).fetch1("tier_type")
            layer_type = (LayerConfig() & key).fetch1("layer_type")
            area_type = (AreaConfig() & key).fetch1("area_type")
            stats_type = (StatsConfig() & key).fetch1("stats_type")
            desc = f"DvScanInfo|StaticScan|InputConfig.{input_type}|TierConfig.{tier_type}|LayerConfig.{layer_type}|AreaConfig.{area_type}|StatsConfig.{stats_type}"
            return desc

        @property
        def content(self):
            from . import requests

            return requests.DynamicStaticNoBehRequest

        @property
        def static_scan(self):
            """returns the scan that would be injected into InputResponse, the scan key should match the scan key returned by compute_data"""
            return (
                StaticScan
                & self.proj(..., session="dynamic_session", scan_idx="dynamic_scan_idx")
            ).fetch1("KEY")

        @property
        def preprocessing(self):
            return (Preprocessing & "preproc_id=8").fetch1("KEY")

        def name(self, group_id, key=None, **kwargs):
            key = self.fetch1() if key is None else key
            return f'{group_id}-{key["animal_id"]}-{key["dynamic_session"]}-{key["dynamic_scan_idx"]}-{key["static_session"]}-{key["static_scan_idx"]}'

        def compute_data(self, key=None):
            key = self.fetch1() if key is None else (self & key).fetch1()
            static_scan = (
                StaticScan()
                & {
                    **key,
                    "animal_id": key["animal_id"],
                    "session": key["static_session"],
                    "scan_idx": key["static_scan_idx"],
                }
            ).fetch1("KEY")
            dynamic_scan = (
                DvScanInfo()
                & {
                    **key,
                    "animal_id": key["animal_id"],
                    "session": key["dynamic_session"],
                    "scan_idx": key["dynamic_scan_idx"],
                }
            ).fetch1("KEY")
            log.info("Fecthing images")
            trial_idx, condition_hashes, images, types = (
                InputConfig().part_table(key).input(static_scan)
            )
            log.info("Fetching responses")
            responses = (DvScanInfo & dynamic_scan).responses(
                trial_idx=trial_idx,
                condition_hashes=condition_hashes,
            )
            dynamic_unit_keys = (DvScanInfo & dynamic_scan).unit_keys()
            log.info("Fecthing tiers")
            tiers = TierConfig().part_table(key).tier(static_scan, condition_hashes)
            log.info("Fecthing layer information")
            layer = LayerConfig().part_table(key).layer(dynamic_unit_keys)
            log.info("Fecthing area information")
            area = AreaConfig().part_table(key).area(dynamic_unit_keys)
            log.info("Computing stats")
            statistics = (
                StatsConfig()
                .part_table(key)
                .stats(condition_hashes, images, responses, tiers)
            )
            neurons = dict(
                unit_ids=np.array([k["unit_id"] for k in dynamic_unit_keys]).astype(
                    np.uint16
                ),
                animal_ids=np.array([k["animal_id"] for k in dynamic_unit_keys]).astype(
                    np.uint16
                ),
                sessions=np.array([k["session"] for k in dynamic_unit_keys]).astype(
                    np.uint8
                ),
                scan_idx=np.array([k["scan_idx"] for k in dynamic_unit_keys]).astype(
                    np.uint8
                ),
                layer=layer.astype("S"),
                area=area.astype("S"),
            )
            return dict(
                images=images,
                responses=responses,
                types=types.astype("S"),
                condition_hashes=condition_hashes.astype("S"),
                trial_idx=trial_idx.astype(np.uint32),
                neurons=neurons,
                tiers=tiers.astype("S"),
                statistics=statistics,
            )

    @h5cached(
        "/external/cache/dynamic-static-diff-animal",
        mode="array",
        transfer_to_tmp=False,
        file_format="dynamic-static-{dynamic_animal_id}-{dynamic_session}-{dynamic_scan_idx}-{static_animal_id}-{static_session}-{static_scan_idx}-{dataset_hash}.h5",
    )
    class DvStaticNoBehDiffAnimal(dj.Part):
        definition = """ # dynamic model responses to static images shown in a static scan, units in the dataset are from the dynamic scan
        -> master
        ---
        -> DvScanInfo.proj(dynamic_animal_id='animal_id', dynamic_session='session', dynamic_scan_idx='scan_idx')
        -> StaticScan.proj(static_animal_id='animal_id', static_session='session', static_scan_idx='scan_idx')
        -> InputConfig
        -> TierConfig
        -> LayerConfig
        -> AreaConfig
        -> StatsConfig
        """

        data_names = ["images", "responses"]

        def describe(self, key):
            input_type = (InputConfig() & key).fetch1("input_type")
            tier_type = (TierConfig() & key).fetch1("tier_type")
            layer_type = (LayerConfig() & key).fetch1("layer_type")
            area_type = (AreaConfig() & key).fetch1("area_type")
            stats_type = (StatsConfig() & key).fetch1("stats_type")
            desc = f"DvScanInfo|StaticScan|InputConfig.{input_type}|TierConfig.{tier_type}|LayerConfig.{layer_type}|AreaConfig.{area_type}|StatsConfig.{stats_type}"
            return desc

        @property
        def content(self):
            from . import requests

            return requests.DynamicStaticNoBehDiffAnimalRequest

        @property
        def static_scan(self):
            """returns the scan that would be injected into InputResponse, the scan key should match the scan key returned by compute_data"""
            return (
                StaticScan
                & self.proj(
                    ...,
                    animal_id="dynamic_animal_id",
                    session="dynamic_session",
                    scan_idx="dynamic_scan_idx",
                )
            ).fetch1("KEY")

        @property
        def preprocessing(self):
            return (Preprocessing & "preproc_id=8").fetch1("KEY")

        def name(self, group_id, key=None, **kwargs):
            key = self.fetch1() if key is None else key
            return f'{group_id}-{key["dynamic_animal_id"]}-{key["dynamic_session"]}-{key["dynamic_scan_idx"]}-{key["static_animal_id"]}-{key["static_session"]}-{key["static_scan_idx"]}'

        def compute_data(self, key=None):
            key = self.fetch1() if key is None else (self & key).fetch1()
            static_scan = (
                StaticScan()
                & {
                    **key,
                    "animal_id": key["static_animal_id"],
                    "session": key["static_session"],
                    "scan_idx": key["static_scan_idx"],
                }
            ).fetch1("KEY")
            dynamic_scan = (
                DvScanInfo()
                & {
                    **key,
                    "animal_id": key["dynamic_animal_id"],
                    "session": key["dynamic_session"],
                    "scan_idx": key["dynamic_scan_idx"],
                }
            ).fetch1("KEY")
            log.info("Fecthing images")
            trial_idx, condition_hashes, images, types = (
                InputConfig().part_table(key).input(static_scan)
            )
            log.info("Fetching responses")
            responses = (DvScanInfo & dynamic_scan).responses(
                trial_idx=trial_idx,
                condition_hashes=condition_hashes,
            )
            dynamic_unit_keys = (DvScanInfo & dynamic_scan).unit_keys()
            log.info("Fecthing tiers")
            tiers = TierConfig().part_table(key).tier(static_scan, condition_hashes)
            log.info("Fecthing layer information")
            layer = LayerConfig().part_table(key).layer(dynamic_unit_keys)
            log.info("Fecthing area information")
            area = AreaConfig().part_table(key).area(dynamic_unit_keys)
            log.info("Computing stats")
            statistics = (
                StatsConfig()
                .part_table(key)
                .stats(condition_hashes, images, responses, tiers)
            )
            neurons = dict(
                unit_ids=np.array([k["unit_id"] for k in dynamic_unit_keys]).astype(
                    np.uint16
                ),
                animal_ids=np.array([k["animal_id"] for k in dynamic_unit_keys]).astype(
                    np.uint16
                ),
                sessions=np.array([k["session"] for k in dynamic_unit_keys]).astype(
                    np.uint8
                ),
                scan_idx=np.array([k["scan_idx"] for k in dynamic_unit_keys]).astype(
                    np.uint8
                ),
                layer=layer.astype("S"),
                area=area.astype("S"),
            )
            return dict(
                images=images,
                responses=responses,
                types=types.astype("S"),
                condition_hashes=condition_hashes.astype("S"),
                trial_idx=trial_idx.astype(np.uint32),
                neurons=neurons,
                tiers=tiers.astype("S"),
                statistics=statistics,
            )


@schema
class DatasetInputResponse(dj.Computed):
    # Inject datasets back to InputResponse table. Mutltiple datasets with the same
    # static scan but different dataset_hash may share the same InputResponse entry.
    # The entry in InputResponse is only inserted to provide necessary dependencies for downstream tables, e.g. StaticMultiDataset.Member
    # Part tables of InputResponse is left empty if the master entry is inserted from this table.
    definition = """
    -> DatasetConfig
    ---
    -> InputResponse
    """

    def make(self, key):
        input_response_key = {
            **DatasetConfig().part_table(key).static_scan,
            **DatasetConfig().part_table(key).preprocessing,
        }
        key = {
            **key,
            **input_response_key,
        }
        print(f"Inserting {key} to InputResponse")
        InputResponse().insert1(
            key,
            allow_direct_insert=True,
            ignore_extra_fields=True,
            skip_duplicates=True,
        )
        self.insert1(key, ignore_extra_fields=True)


@schema
class MultiDataset(dj.Manual):
    definition = """
    -> StaticMultiDataset             
    ---
    description             : varchar(255)               # description of the dataset
    """

    class Member(dj.Part):
        definition = """
        -> master
        -> DatasetConfig
        ---
        name                    : varchar(50)            # string description to be used for training
        """

    @property
    def next_group_id(self):
        return StaticMultiDataset.fetch("group_id").max() + 1

    def fill(self, member_key, description):
        # check if dataset is already in MultiDataset
        existing_dataset = (
            MultiDataset().aggr(MultiDataset.Member & member_key, n_dataset="count(*)")
            & f"n_dataset={len(DatasetConfig & member_key)}"
        )
        if existing_dataset:
            print(
                f'Dataset already exists in MultiDataset: {existing_dataset.fetch1("KEY")}'
            )
            return
        key = dict(
            group_id=self.next_group_id,
            description="Inserted with MultiDataset: " + description,
        )
        mkey = (DatasetConfig & member_key).fetch("KEY", as_dict=True)
        mkey = [{**k, **key, **(DatasetInputResponse & k).fetch1()} for k in mkey]
        mkey = [{**k, "name": DatasetConfig().part_table(k).name(**k)} for k in mkey]

        with self.connection.transaction:
            StaticMultiDataset.insert1(key, ignore_extra_fields=True)
            StaticMultiDataset.Member.insert(mkey, ignore_extra_fields=True)
            self.insert1(key, ignore_extra_fields=True)
            self.Member().insert(mkey, ignore_extra_fields=True)

    def fetch_data(self, key, key_order=None):
        ret = OrderedDict()
        log.info("Fetching data for " + repr(key))
        for mkey in (self.Member() * DatasetInputResponse & key).fetch(
            dj.key, order_by="animal_id ASC, session ASC, scan_idx ASC, preproc_id ASC"
        ):
            name = (self.Member() & mkey).fetch1("name")
            data_names = DatasetConfig().part_table(mkey).data_names
            log.info("Data will be ({})".format(",".join(data_names)))

            h5filename = DatasetConfig().part_table(mkey).get_filename()
            log.info("Loading dataset {} --> {}".format(name, h5filename))
            ret[name] = datasets.StaticImageSet(h5filename, *data_names)
        if key_order is not None:
            log.info(
                "Reordering datasets according to given key order {}".format(
                    ", ".join(key_order)
                )
            )
            ret = OrderedDict([(k, ret[k]) for k in key_order])
        return ret<|MERGE_RESOLUTION|>--- conflicted
+++ resolved
@@ -21,18 +21,9 @@
     StaticScan,
     schema,
     stimulus,
-<<<<<<< HEAD
-    base,
 )
 from .ds_pipe import DvScanInfo
 
-
-
-=======
-)
-from .ds_pipe import DvScanInfo
-
->>>>>>> daf671b6
 
 @schema
 class InputConfig(ConfigBase, dj.Lookup):
