from collections import OrderedDict
from re import T

import datajoint as dj
import numpy as np
import pandas as pd
from tqdm import tqdm
from neuro_data import logger as log
from neuro_data.static_images import datasets
from neuro_data.utils.config import ConfigBase
from neuro_data.utils.data import h5cached
from neuro_data.utils.stimuli import frame2_make_mask

from .data_schemas import (
    FF_CLASSES,
    ConditionTier,
    Frame,
    InputResponse,
    Eye,
    Treadmill,
    Preprocessing,
    StaticMultiDataset,
    StaticScan,
    schema,
    stimulus,
)
from .ds_pipe import DvScanInfo


@schema
class InputConfig(ConfigBase, dj.Lookup):
    _config_type = "input"

    def frame(self, scan_key):
        self.part_table().frame(scan_key)

    class NeuroStaticFrame(dj.Part):
        # only load stimulus_type=='stimulus.Frame'
        definition = """
        -> master
        ---
        -> Preprocessing
        """
        content = [
            {"preproc_id": 9},
        ]
        warning = "NeuroStaticFrame: The output frame format was not compatible with StatsConfig and led to an underestimated std of the images. This part table is deprecated and only kept for record keeping purposes."

        def __new__(cls, *args, **kwargs):
            log.warning(cls.warning)
            return super().__new__(cls, *args, **kwargs)

        def input(self, scan_key):
            params = (self * Preprocessing).fetch1()
            if not (params["gamma"] or params["linear_mon"]):
                trial_idx, cond, frame = (
                    InputResponse.Input * Frame & stimulus.Frame & scan_key & params
                ).fetch(
                    "trial_idx",
                    "condition_hash",
                    "frame",
                    order_by="trial_idx",
                )
                # reshape inputs
                frame = np.stack(frame)
            else:
                raise NotImplementedError(
                    f'InputConfig: gamma={params["gamma"]}, linear_mon={params["linear_mon"]} not implemented!'
                )
            assert (
                len(frame.shape) == 3
            ), f"Images has shape not supported: {frame.shape}!"
            frame = frame[:, None, ...]
            return trial_idx, cond, frame, np.full(len(trial_idx), "stimulus.Frame")

    class NeuroStaticFrameCorrected(dj.Part):
        # only load stimulus_type=='stimulus.Frame'
        definition = """
        -> master
        ---
        -> Preprocessing
        """
        content = [
            {"preproc_id": 0},
        ]

        def input(self, scan_key):
            params = (self * Preprocessing).fetch1()
            if not (params["gamma"] or params["linear_mon"]):
                trial_idx, cond, frame, types = (
                    InputResponse.Input * Frame * stimulus.Condition & scan_key & params
                ).fetch(
                    "trial_idx",
                    "condition_hash",
                    "frame",
                    "stimulus_type",
                    order_by="row_id",  # order by row_id to ensure the order matches Eye and Treadmill
                )
                # reshape inputs
                frame = np.stack(frame)
                # check if all frames have the same shape
                assert (
                    len(frame.shape) == 3
                    and frame.shape[1] == params["row"]
                    and frame.shape[2] == params["col"]
                ), "dimension mismatch, only support 3-D frame (B,H,W)"
                # adjust frame shape to (B,1,W,H)
                frame = frame[:, None, ...]
            else:
                raise NotImplementedError(
                    f'InputConfig: gamma={params["gamma"]}, linear_mon={params["linear_mon"]} not implemented!'
                )
            return trial_idx, cond, frame, types

    class NeuroStaticValidFrame(dj.Part):
        # only load stimulus_type=='stimulus.Frame'
        definition = """
        -> master
        ---
        -> Preprocessing
        """
        content = [
            {"preproc_id": 9},
            {"preproc_id": 0},
        ]

        def input(self, scan_key):
            """Load all frames included in InputResponse.Input and filtered by `valid` in Eye and Treadmill"""
            params = (self * Preprocessing).fetch1()
            if not (params["gamma"] or params["linear_mon"]):
                trial_idx, cond, frame, types = (
                    InputResponse.Input * Frame * stimulus.Condition & scan_key & params
                ).fetch(
                    "trial_idx",
                    "condition_hash",
                    "frame",
                    "stimulus_type",
                    order_by="row_id",  # order by row_id to ensure the order matches Eye and Treadmill
                )
                valid_eye = (Eye & scan_key & params).fetch1("valid")
                valid_treadmill = (Treadmill & scan_key & params).fetch1("valid")
                valid = valid_eye & valid_treadmill
                # keep only valid trials
                trial_idx = trial_idx[valid]
                cond = cond[valid]
                frame = np.stack(frame)[valid]
                types = types[valid]
                # check if all frames have the same shape
                assert (
                    len(frame.shape) == 3
                    and frame.shape[1] == params["row"]
                    and frame.shape[2] == params["col"]
                ), "dimension mismatch, only support 3-D frame (B,H,W)"
                # adjust frame shape to (B,1,W,H)
                frame = frame[:, None, ...]
            else:
                raise NotImplementedError(
                    f'InputConfig: gamma={params["gamma"]}, linear_mon={params["linear_mon"]} not implemented!'
                )
            return trial_idx, cond, frame, types

## Sample from the continuous analogue of a Poisson distribution with mean = Lambda
def poisson_pdf(x, Lambda):
    import math
    return (Lambda**x) * (np.e**(-Lambda)) /np.array([math.gamma(i+1) for i in x])
def poisson_cdf(x, Lambda):
    temp = poisson_pdf(x, Lambda)
    return np.cumsum(temp / temp.sum())
def poisson_sample(Lambda, size=1, a_min=0, a_max=150, n=1000):
    from scipy.interpolate import interp1d
    x = np.linspace(a_min, a_max-1, n)
    cdf = poisson_cdf(x, Lambda)
    f = interp1d(cdf, x, bounds_error=False, fill_value=(1e-6, max(x)))
    return f(np.random.random(size))
def normal_sample(mean, size=1):
    return np.random.normal(mean, np.sqrt(mean), size)
def sampling(resp):
    if resp <= 100:
        return poisson_sample(resp).item()
    else:
        return normal_sample(resp).item()

@schema
class ResponseConfig(ConfigBase, dj.Lookup):
    _config_type = "response"

    def response(self, scan_key):
        self.part_table().response(scan_key)

    class NoNoise(dj.Part):
        definition = """
        -> master
        ---
        """
        content = [
            {},
        ]

        def response(self, scan_key, trial_idx, condition_hashes):
            responses = (DvScanInfo & scan_key).responses(
                        trial_idx=trial_idx,
                        condition_hashes=condition_hashes,
                        )
            return responses

    class ContPoissonNoise(dj.Part):
        definition = """
        -> master
        ---
        """
        content = [
            {},
        ]

        def response(self, scan_key, trial_idx, condition_hashes):
            responses = (DvScanInfo & scan_key).responses(
                        trial_idx=trial_idx,
                        condition_hashes=condition_hashes,
                        )
            import os
            from multiprocessing import Pool
            n = os.cpu_count()
            r_shape = responses.shape
            responses = responses.ravel()
            with Pool(n) as p:
                responses_noisy = list(tqdm(p.imap(sampling, responses)))

            return np.array(responses_noisy).reshape(*r_shape)

@schema
class BehaviorConfig(ConfigBase, dj.Lookup):
    _config_type = "behavior"

    def behavior(self, scan_key):
        self.part_table().behavior(scan_key)

    class No(dj.Part):
        definition = """
        -> master
        ---
        """
        content = [
            {},
        ]

        def behavior(self, **kwargs):
            return None


@schema
class TierConfig(ConfigBase, dj.Lookup):
    _config_type = "tier"

    def tier(self, condition_hashes):
        self.part_table().tier(condition_hashes)

    class ConditionTier(dj.Part):
        definition = """
        -> master
        ---
        """
        content = [
            {},
        ]

        def tier(self, scan_key, condition_hashes):
            cond_tier_df = pd.DataFrame(
                (
                    (ConditionTier & scan_key).fetch(
                        "condition_hash", "tier", as_dict=True
                    )
                )
            )
            cond_df = pd.DataFrame(dict(condition_hash=condition_hashes))
            cond_df = cond_df.merge(cond_tier_df, on="condition_hash", how="left")
            assert cond_df.tier.notnull().all(), "Missing tier for some conditions!"
            return cond_df.tier.values


@schema
class LayerConfig(ConfigBase, dj.Lookup):
    _config_type = "layer"

    def layer(self, scan_key, unit_ids):
        self.part_table().layer(scan_key, unit_ids)

    class LayerMembership(dj.Part):
        definition = """
        -> master
        ---
        """
        content = [
            {},
        ]

        def layer(self, unit_keys):
            anatomy = dj.create_virtual_module("anatomy", "pipeline_anatomy")
            unit_layer_df = pd.DataFrame(
                (
                    (anatomy.LayerMembership & unit_keys).fetch(
                        "animal_id",
                        "session",
                        "scan_idx",
                        "layer",
                        "unit_id",
                        as_dict=True,
                    )
                )
            )
            unit_df = pd.DataFrame(unit_keys)
            unit_df = unit_df.merge(unit_layer_df, how="left")
            assert unit_df.layer.notnull().all(), "Missing layer for some units!"
            return unit_df.layer.values

    class MinnieUnitStackLayer(dj.Part):
        minnie_data_source = dj.create_virtual_module(
            "minnie_data_source", "microns_minnie_data_source"
        )

        @property
        def definition(self):
            return """
            -> master
            ---
            -> self.minnie_data_source.UnitLayerBoundaries
            """

        content = minnie_data_source.UnitLayerBoundaries.proj().fetch(as_dict=True)

        def layer(self, unit_keys):
            unit_layer_df = pd.DataFrame(
                (
                    self.minnie_data_source.UnitStackLayer.proj(
                        ..., session="scan_session"
                    )
                    & self
                    & unit_keys
                ).fetch(
                    "animal_id",
                    "session",
                    "scan_idx",
                    "unit_id",
                    "cortical_layer",
                    as_dict=True,
                )
            )
            unit_df = pd.DataFrame(unit_keys)
            unit_df = unit_df.merge(unit_layer_df, how="left", validate="1:1")
            assert (
                unit_df.cortical_layer.notnull().all()
            ), "Missing layer for some units!"
            return unit_df.cortical_layer.values

    class Constant(dj.Part):
        definition = """
        -> master
        ---
        layer         :varchar(256)        # layer name
        """
        content = [
            {"layer": "L2/3"},
        ]

        def layer(self, unit_keys):
            return np.full(len(unit_keys), self.fetch1("layer"))


@schema
class AreaConfig(ConfigBase, dj.Lookup):
    _config_type = "area"

    def area(self, scan_key, unit_ids):
        self.part_table().area(scan_key, unit_ids)

    class AreaMembership(dj.Part):
        definition = """
        -> master
        ---
        """
        content = [
            {},
        ]

        def area(self, unit_keys):
            anatomy = dj.create_virtual_module("anatomy", "pipeline_anatomy")
            unit_area_df = pd.DataFrame(
                (
                    (anatomy.AreaMembership & unit_keys).fetch(
                        "animal_id",
                        "session",
                        "scan_idx",
                        "brain_area",
                        "unit_id",
                        as_dict=True,
                    )
                )
            )
            unit_df = pd.DataFrame(unit_keys)
            unit_df = unit_df.merge(unit_area_df, how="left")
            assert unit_df.brain_area.notnull().all(), "Missing area for some units!"
            return unit_df.brain_area.values

    class MinnieUnitSource(dj.Part):
        definition = """
        -> master
        ---
        """
        content = [
            {},
        ]

        def area(self, unit_keys):
            minnie_nda = dj.create_virtual_module("minnie_nda", "microns_minnie_nda")
            unit_df = pd.DataFrame(unit_keys)
            unit_area_df = pd.DataFrame(
                (
                    (
                        minnie_nda.UnitSource().proj(..., session="scan_session")
                        & unit_df
                    ).fetch(
                        "animal_id",
                        "session",
                        "scan_idx",
                        "brain_area",
                        "unit_id",
                        as_dict=True,
                    )
                )
            )
            unit_df = unit_df.merge(unit_area_df, how="left", validate="1:1")
            assert unit_df.brain_area.notnull().all(), "Missing area for some units!"
            return unit_df.brain_area.values

    class Constant(dj.Part):
        definition = """
        -> master
        ---
        brain_area         :varchar(256)        # brain area name
        """
        content = [
            {"brain_area": "V1"},
        ]

        def area(self, unit_keys):
            return np.full(len(unit_keys), self.fetch1("brain_area"))


@schema
class StatsConfig(ConfigBase, dj.Lookup):
    _config_type = "stats"

    class NoBehFullFieldFrame(dj.Part):
        # implemented only for full field stimulus with stimulus_type=='stimulus.Frame'
        definition = """
        # mimic the behavior of InputResponse with the corresponding preprocess_id to compute the statistics of input and responses, do not compute stats for behavior variables
        -> master
        ---
        stats_tier="train"                 : enum("train", "test", "validation", "all")               # tier used for computing stats
        stats_per_input                    : tinyint                                                  # whether to compute stats per input
        """
        content = [
            dict(stats_tier="train", stats_per_input=1),
        ]

        @staticmethod
        def run_stats_resp(data, ix, axis=0):
            ret = {}
            data = data[ix]
            ret["all"] = dict(
                mean=data.mean(axis=axis).astype(np.float32),
                std=data.std(axis=axis, ddof=1).astype(np.float32),
                min=data.min(axis=axis).astype(np.float32),
                max=data.max(axis=axis).astype(np.float32),
                median=np.median(data, axis=axis).astype(np.float32),
            )
            ret["stimulus.Frame"] = ret["all"]
            return ret

        @staticmethod
        def run_stats_input(data, ix, per_input=False):
            ret = {}
            data = data[ix]
            ret["all"] = dict(
                mean=data.mean(axis=(-1, -2)).mean().astype(np.float32)
                if per_input
                else data.mean().astype(np.float32),
                std=data.std(axis=(-1, -2))
                .mean()
                .astype(
                    np.float32
                )  # ddof is not set here to match the behavior of InputResponse
                if per_input
                else data.std(ddof=1).astype(np.float32),
                min=data.min().astype(np.float32),
                max=data.max().astype(np.float32),
                median=np.median(data).astype(np.float32),
            )
            ret["stimulus.Frame"] = ret["all"]
            return ret

        def stats(self, condition_hashes, images, responses, tiers):
            assert len(images.shape) == 4, "images dimension must be [B,C,H,W]"
            assert images.shape[1] == 1, "only support single channel images"
            assert (
                images.shape[0] == len(condition_hashes) == len(responses) == len(tiers)
            ), "number of trials mismatch"
            key = self.fetch1()
            # check if the method is eligible for condition_hashes requested
            assert (
                (
                    stimulus.Condition
                    & "condition_hash in {}".format(tuple(condition_hashes))
                ).fetch("stimulus_type")
                == "stimulus.Frame"
            ).all(), "StatsConfig.NeuroStaticNoBehFrame is only implemented for stimulus.Frame"
            image_classes = (
                stimulus.Condition * stimulus.Frame
                & "condition_hash in {}".format(tuple(condition_hashes))
            ).fetch("image_class")
            assert set(image_classes) <= set(
                FF_CLASSES
            ), "StatsConfig.NeuroStaticNoBehFrame is only implemented for full-field stimulus"

            # compute stats
            if key["stats_tier"] in ("train", "validation", "test"):
                ix = tiers == key["stats_tier"]
            elif key["stats_tier"] == "all":
                ix = np.ones_like(tiers, dtype=bool)
            else:
                raise NotImplementedError(
                    "stats_tier must be one of train, validation, test, all"
                )

            response_statistics = self.run_stats_resp(responses, ix, axis=0)
            input_statistics = self.run_stats_input(
                images, ix, per_input=key["stats_per_input"]
            )
            statistics = dict(images=input_statistics, responses=response_statistics)
            return statistics

    class NoBehFullFieldFrame2(dj.Part):
        # implemented only for full field stimulus with stimulus_type=='stimulus.Frame2'
        definition = """
        # mimic the behavior of InputResponse with the corresponding preprocess_id to compute the statistics of input and responses, do not compute stats for behavior variables
        -> master
        ---
        stats_tier="train"                 : enum("train", "test", "validation", "all")               # tier used for computing stats
        stats_per_input                    : tinyint                                                  # whether to compute stats per input
        """
        content = [
            dict(stats_tier="train", stats_per_input=0),
        ]

        @staticmethod
        def run_stats_resp(data, ix, axis=0):
            ret = {}
            data = data[ix]
            ret["all"] = dict(
                mean=data.mean(axis=axis).astype(np.float32),
                std=data.std(axis=axis, ddof=1).astype(np.float32),
                min=data.min(axis=axis).astype(np.float32),
                max=data.max(axis=axis).astype(np.float32),
                median=np.median(data, axis=axis).astype(np.float32),
            )
            ret["stimulus.Frame2"] = ret["all"]
            return ret

        def run_stats_input(self, data, info_df, ix, per_input):
            if per_input:
                raise NotImplementedError("per_input is not implemented for Frame2")
            ret = {}
            data = data[ix]
            info_df = info_df.loc[ix]
            from statsmodels.stats.weightstats import DescrStatsW as wstats

            sizes = [d.squeeze().shape for d in data]
            assert len(set(sizes)) == 1, "All images must have the same size"
            masks = [
                frame2_make_mask(
                    row["aperture_x"],
                    row["aperture_y"],
                    row["aperture_r"],
                    row["aperture_transition"],
                    sizes[0],
                )
                for _, row in info_df.iterrows()
            ]
            data_flat = np.hstack([d.flatten() for d in data])
            data_mask = np.hstack([m.flatten() for m in masks])

            data_mean = wstats(data_flat, data_mask).mean
            data_std = wstats(data_flat, data_mask).std

            ret["stimulus.Frame2"] = dict(
                mean=data_mean.astype(np.float32),
                std=data_std.astype(np.float32),
                min=data.min().astype(np.float32),
                max=data.max().astype(np.float32),
                median=np.median(data).astype(
                    np.float32
                ),  # median isn't computed with correct masking, downstream computation shouldn't use this value.
            )
            ret["all"] = ret["stimulus.Frame2"]
            return ret

        def stats(self, condition_hashes, images, responses, tiers):
            assert len(images.shape) == 4, "images dimension must be [B,C,H,W]"
            assert images.shape[1] == 1, "only support single channel images"
            key = self.fetch1()
            # check if the method is eligible for condition_hashes requested and collect stimulus info
            assert (
                (
                    stimulus.Condition
                    & "condition_hash in {}".format(tuple(condition_hashes))
                ).fetch("stimulus_type")
                == "stimulus.Frame2"
            ).all(), "StatsConfig.NeuroStaticNoBehFrame2 is only implemented for stimulus.Frame2"
            info_df = pd.DataFrame(dict(condition_hash=condition_hashes))
            info_df = info_df.merge(
                pd.DataFrame((stimulus.Frame2 & info_df).fetch(as_dict=True)),
                how="left",
            )
            assert not info_df.isna().any().any(), "Missing stimulus info"

            # compute stats
            if key["stats_tier"] in ("train", "validation", "test"):
                ix = tiers == key["stats_tier"]
            elif key["stats_tier"] == "all":
                ix = np.ones_like(tiers, dtype=bool)
            else:
                raise NotImplementedError(
                    "stats_tier must be one of train, validation, test, all"
                )

            response_statistics = self.run_stats_resp(responses, ix, axis=0)
            input_statistics = self.run_stats_input(
                images, info_df, ix, per_input=key["stats_per_input"]
            )
            statistics = dict(images=input_statistics, responses=response_statistics)
            return statistics


@schema
class DatasetConfig(ConfigBase, dj.Lookup):
    _config_type = "dataset"

    def get_filename(self, key=None, **kwargs):
        key = self.fetch1() if key is None else key
        return self.part_table(key).get_filename(**kwargs)

    def compute_data(self, key=None):
        key = self.fetch1() if key is None else (self & key).fetch1()
        return self.part_table(key).compute_data(key)

    @h5cached(
        "/external/cache/dynamic-static",
        mode="array",
        transfer_to_tmp=False,
        file_format="dynamic-static-{animal_id}-{dynamic_session}-{dynamic_scan_idx}-{static_session}-{static_scan_idx}-{dataset_hash}.h5",
    )
    class DvStaticNoBeh(dj.Part):
        definition = """ # dynamic model responses to static images shown in a static scan, units in the dataset are from the dynamic scan
        -> master
        ---
        -> DvScanInfo.proj(dynamic_session='session', dynamic_scan_idx='scan_idx')
        -> StaticScan.proj(static_session='session', static_scan_idx='scan_idx')
        -> InputConfig
        -> TierConfig
        -> LayerConfig
        -> AreaConfig
        -> StatsConfig
        """

        data_names = ["images", "responses"]

        def describe(self, key):
            input_type = (InputConfig() & key).fetch1("input_type")
            tier_type = (TierConfig() & key).fetch1("tier_type")
            layer_type = (LayerConfig() & key).fetch1("layer_type")
            area_type = (AreaConfig() & key).fetch1("area_type")
            stats_type = (StatsConfig() & key).fetch1("stats_type")
            desc = f"DvScanInfo|StaticScan|InputConfig.{input_type}|TierConfig.{tier_type}|LayerConfig.{layer_type}|AreaConfig.{area_type}|StatsConfig.{stats_type}"
            return desc

        @property
        def content(self):
            from . import requests

            return requests.DynamicStaticNoBehRequest

        @property
        def static_scan(self):
            """returns the scan that would be injected into InputResponse, the scan key should match the scan key returned by compute_data"""
            return (
                StaticScan
                & self.proj(..., session="dynamic_session", scan_idx="dynamic_scan_idx")
            ).fetch1("KEY")

        @property
        def preprocessing(self):
            return (Preprocessing & "preproc_id=8").fetch1("KEY")

        def name(self, group_id, key=None, **kwargs):
            key = self.fetch1() if key is None else key
            return f'{group_id}-{key["animal_id"]}-{key["dynamic_session"]}-{key["dynamic_scan_idx"]}-{key["static_session"]}-{key["static_scan_idx"]}'

        def compute_data(self, key=None):
            key = self.fetch1() if key is None else (self & key).fetch1()
            static_scan = (
                StaticScan()
                & {
                    **key,
                    "animal_id": key["animal_id"],
                    "session": key["static_session"],
                    "scan_idx": key["static_scan_idx"],
                }
            ).fetch1("KEY")
            dynamic_scan = (
                DvScanInfo()
                & {
                    **key,
                    "animal_id": key["animal_id"],
                    "session": key["dynamic_session"],
                    "scan_idx": key["dynamic_scan_idx"],
                }
            ).fetch1("KEY")
            log.info("Fecthing images")
            trial_idx, condition_hashes, images, types = (
                InputConfig().part_table(key).input(static_scan)
            )
            log.info("Fetching responses")
            responses = (DvScanInfo & dynamic_scan).responses(
                trial_idx=trial_idx,
                condition_hashes=condition_hashes,
            )
            dynamic_unit_keys = (DvScanInfo & dynamic_scan).unit_keys()
            log.info("Fecthing tiers")
            tiers = TierConfig().part_table(key).tier(static_scan, condition_hashes)
            log.info("Fecthing layer information")
            layer = LayerConfig().part_table(key).layer(dynamic_unit_keys)
            log.info("Fecthing area information")
            area = AreaConfig().part_table(key).area(dynamic_unit_keys)
            log.info("Computing stats")
            statistics = (
                StatsConfig()
                .part_table(key)
                .stats(condition_hashes, images, responses, tiers)
            )
            neurons = dict(
                unit_ids=np.array([k["unit_id"] for k in dynamic_unit_keys]).astype(
                    np.uint16
                ),
                animal_ids=np.array([k["animal_id"] for k in dynamic_unit_keys]).astype(
                    np.uint16
                ),
                sessions=np.array([k["session"] for k in dynamic_unit_keys]).astype(
                    np.uint8
                ),
                scan_idx=np.array([k["scan_idx"] for k in dynamic_unit_keys]).astype(
                    np.uint8
                ),
                layer=layer.astype("S"),
                area=area.astype("S"),
            )
            return dict(
                images=images,
                responses=responses,
                types=types.astype("S"),
                condition_hashes=condition_hashes.astype("S"),
                trial_idx=trial_idx.astype(np.uint32),
                neurons=neurons,
                tiers=tiers.astype("S"),
                statistics=statistics,
            )

    @h5cached(
<<<<<<< HEAD
    "/dj-stor01/cache/dynamic-static",
    mode="array",
    transfer_to_tmp=False,
    file_format="dynamic-static-{animal_id}-{dynamic_session}-{dynamic_scan_idx}-{static_session}-{static_scan_idx}-{dataset_hash}.h5",
    )
    class DvStaticNoBehAugResp(dj.Part):
        definition = """ # DvStaticNoBeh with augmented responses (e.g. noisy responses)
        -> master
        ---
        -> DvScanInfo.proj(dynamic_session='session', dynamic_scan_idx='scan_idx')
        -> StaticScan.proj(static_session='session', static_scan_idx='scan_idx')
        -> InputConfig
        -> ResponseConfig
=======
        "/external/cache/dynamic-static-diff-animal",
        mode="array",
        transfer_to_tmp=False,
        file_format="dynamic-static-{dynamic_animal_id}-{dynamic_session}-{dynamic_scan_idx}-{static_animal_id}-{static_session}-{static_scan_idx}-{dataset_hash}.h5",
    )
    class DvStaticNoBehDiffAnimal(dj.Part):
        definition = """ # dynamic model responses to static images shown in a static scan, units in the dataset are from the dynamic scan
        -> master
        ---
        -> DvScanInfo.proj(dynamic_animal_id='animal_id', dynamic_session='session', dynamic_scan_idx='scan_idx')
        -> StaticScan.proj(static_animal_id='animal_id', static_session='session', static_scan_idx='scan_idx')
        -> InputConfig
>>>>>>> 409c43759663c894e6160911c92b1c61b0449ae4
        -> TierConfig
        -> LayerConfig
        -> AreaConfig
        -> StatsConfig
        """

        data_names = ["images", "responses"]

        def describe(self, key):
            input_type = (InputConfig() & key).fetch1("input_type")
<<<<<<< HEAD
            response_type = (ResponseConfig() & key).fetch1("response_type")
=======
>>>>>>> 409c43759663c894e6160911c92b1c61b0449ae4
            tier_type = (TierConfig() & key).fetch1("tier_type")
            layer_type = (LayerConfig() & key).fetch1("layer_type")
            area_type = (AreaConfig() & key).fetch1("area_type")
            stats_type = (StatsConfig() & key).fetch1("stats_type")
<<<<<<< HEAD
            desc = f"DvScanInfo|StaticScan|InputConfig.{input_type}|ResponseConfig.{response_type}|TierConfig.{tier_type}|LayerConfig.{layer_type}|AreaConfig.{area_type}|StatsConfig.{stats_type}"
=======
            desc = f"DvScanInfo|StaticScan|InputConfig.{input_type}|TierConfig.{tier_type}|LayerConfig.{layer_type}|AreaConfig.{area_type}|StatsConfig.{stats_type}"
>>>>>>> 409c43759663c894e6160911c92b1c61b0449ae4
            return desc

        @property
        def content(self):
            from . import requests

<<<<<<< HEAD
            return requests.DynamicStaticNoBehAugRespRequest
=======
            return requests.DynamicStaticNoBehDiffAnimalRequest
>>>>>>> 409c43759663c894e6160911c92b1c61b0449ae4

        @property
        def static_scan(self):
            """returns the scan that would be injected into InputResponse, the scan key should match the scan key returned by compute_data"""
            return (
                StaticScan
<<<<<<< HEAD
                & self.proj(..., session="dynamic_session", scan_idx="dynamic_scan_idx")
=======
                & self.proj(
                    ...,
                    animal_id="dynamic_animal_id",
                    session="dynamic_session",
                    scan_idx="dynamic_scan_idx",
                )
>>>>>>> 409c43759663c894e6160911c92b1c61b0449ae4
            ).fetch1("KEY")

        @property
        def preprocessing(self):
            return (Preprocessing & "preproc_id=8").fetch1("KEY")

        def name(self, group_id, key=None, **kwargs):
            key = self.fetch1() if key is None else key
<<<<<<< HEAD
            return f'{group_id}-{key["animal_id"]}-{key["dynamic_session"]}-{key["dynamic_scan_idx"]}-{key["static_session"]}-{key["static_scan_idx"]}'
=======
            return f'{group_id}-{key["dynamic_animal_id"]}-{key["dynamic_session"]}-{key["dynamic_scan_idx"]}-{key["static_animal_id"]}-{key["static_session"]}-{key["static_scan_idx"]}'
>>>>>>> 409c43759663c894e6160911c92b1c61b0449ae4

        def compute_data(self, key=None):
            key = self.fetch1() if key is None else (self & key).fetch1()
            static_scan = (
                StaticScan()
                & {
                    **key,
<<<<<<< HEAD
                    "animal_id": key["animal_id"],
=======
                    "animal_id": key["static_animal_id"],
>>>>>>> 409c43759663c894e6160911c92b1c61b0449ae4
                    "session": key["static_session"],
                    "scan_idx": key["static_scan_idx"],
                }
            ).fetch1("KEY")
            dynamic_scan = (
                DvScanInfo()
                & {
                    **key,
<<<<<<< HEAD
                    "animal_id": key["animal_id"],
=======
                    "animal_id": key["dynamic_animal_id"],
>>>>>>> 409c43759663c894e6160911c92b1c61b0449ae4
                    "session": key["dynamic_session"],
                    "scan_idx": key["dynamic_scan_idx"],
                }
            ).fetch1("KEY")
            log.info("Fecthing images")
            trial_idx, condition_hashes, images, types = (
                InputConfig().part_table(key).input(static_scan)
            )
            log.info("Fetching responses")
<<<<<<< HEAD
            responses = ResponseConfig().part_table(key).response(dynamic_scan, trial_idx, condition_hashes)

            # (DvScanInfo & dynamic_scan).responses(
            #     trial_idx=trial_idx,
            #     condition_hashes=condition_hashes,
            # )
=======
            responses = (DvScanInfo & dynamic_scan).responses(
                trial_idx=trial_idx,
                condition_hashes=condition_hashes,
            )
>>>>>>> 409c43759663c894e6160911c92b1c61b0449ae4
            dynamic_unit_keys = (DvScanInfo & dynamic_scan).unit_keys()
            log.info("Fecthing tiers")
            tiers = TierConfig().part_table(key).tier(static_scan, condition_hashes)
            log.info("Fecthing layer information")
            layer = LayerConfig().part_table(key).layer(dynamic_unit_keys)
            log.info("Fecthing area information")
            area = AreaConfig().part_table(key).area(dynamic_unit_keys)
            log.info("Computing stats")
            statistics = (
                StatsConfig()
                .part_table(key)
                .stats(condition_hashes, images, responses, tiers)
            )
            neurons = dict(
                unit_ids=np.array([k["unit_id"] for k in dynamic_unit_keys]).astype(
                    np.uint16
                ),
                animal_ids=np.array([k["animal_id"] for k in dynamic_unit_keys]).astype(
                    np.uint16
                ),
                sessions=np.array([k["session"] for k in dynamic_unit_keys]).astype(
                    np.uint8
                ),
                scan_idx=np.array([k["scan_idx"] for k in dynamic_unit_keys]).astype(
                    np.uint8
                ),
                layer=layer.astype("S"),
                area=area.astype("S"),
            )
            return dict(
                images=images,
                responses=responses,
                types=types.astype("S"),
                condition_hashes=condition_hashes.astype("S"),
                trial_idx=trial_idx.astype(np.uint32),
                neurons=neurons,
                tiers=tiers.astype("S"),
                statistics=statistics,
            )

<<<<<<< HEAD


=======
>>>>>>> 409c43759663c894e6160911c92b1c61b0449ae4

@schema
class DatasetInputResponse(dj.Computed):
    # Inject datasets back to InputResponse table. Mutltiple datasets with the same
    # static scan but different dataset_hash may share the same InputResponse entry.
    # The entry in InputResponse is only inserted to provide necessary dependencies for downstream tables, e.g. StaticMultiDataset.Member
    # Part tables of InputResponse is left empty if the master entry is inserted from this table.
    definition = """
    -> DatasetConfig
    ---
    -> InputResponse
    """

    def make(self, key):
        input_response_key = {
            **DatasetConfig().part_table(key).static_scan,
            **DatasetConfig().part_table(key).preprocessing,
        }
        key = {
            **key,
            **input_response_key,
        }
        print(f"Inserting {key} to InputResponse")
        InputResponse().insert1(
            key,
            allow_direct_insert=True,
            ignore_extra_fields=True,
            skip_duplicates=True,
        )
        self.insert1(key, ignore_extra_fields=True)


@schema
class MultiDataset(dj.Manual):
    definition = """
    -> StaticMultiDataset             
    ---
    description             : varchar(255)               # description of the dataset
    """

    class Member(dj.Part):
        definition = """
        -> master
        -> DatasetConfig
        ---
        name                    : varchar(50)            # string description to be used for training
        """

    @property
    def next_group_id(self):
        return StaticMultiDataset.fetch("group_id").max() + 1

    def fill(self, member_key, description):
        # check if dataset is already in MultiDataset
        existing_dataset = (
            MultiDataset().aggr(MultiDataset.Member & member_key, n_dataset="count(*)")
            & f"n_dataset={len(DatasetConfig & member_key)}"
        )
        if existing_dataset:
            print(
                f'Dataset already exists in MultiDataset: {existing_dataset.fetch1("KEY")}'
            )
            return
        key = dict(
            group_id=self.next_group_id,
            description="Inserted with MultiDataset: " + description,
        )
        mkey = (DatasetConfig & member_key).fetch("KEY", as_dict=True)
        mkey = [{**k, **key, **(DatasetInputResponse & k).fetch1()} for k in mkey]
        mkey = [{**k, "name": DatasetConfig().part_table(k).name(**k)} for k in mkey]

        with self.connection.transaction:
            StaticMultiDataset.insert1(key, ignore_extra_fields=True)
            StaticMultiDataset.Member.insert(mkey, ignore_extra_fields=True)
            self.insert1(key, ignore_extra_fields=True)
            self.Member().insert(mkey, ignore_extra_fields=True)

    def fetch_data(self, key, key_order=None):
        ret = OrderedDict()
        log.info("Fetching data for " + repr(key))
        for mkey in (self.Member() * DatasetInputResponse & key).fetch(
            dj.key, order_by="animal_id ASC, session ASC, scan_idx ASC, preproc_id ASC"
        ):
            name = (self.Member() & mkey).fetch1("name")
            data_names = DatasetConfig().part_table(mkey).data_names
            log.info("Data will be ({})".format(",".join(data_names)))

            h5filename = DatasetConfig().part_table(mkey).get_filename()
            log.info("Loading dataset {} --> {}".format(name, h5filename))
            ret[name] = datasets.StaticImageSet(h5filename, *data_names)
        if key_order is not None:
            log.info(
                "Reordering datasets according to given key order {}".format(
                    ", ".join(key_order)
                )
            )
            ret = OrderedDict([(k, ret[k]) for k in key_order])
        return ret<|MERGE_RESOLUTION|>--- conflicted
+++ resolved
@@ -774,7 +774,6 @@
             )
 
     @h5cached(
-<<<<<<< HEAD
     "/dj-stor01/cache/dynamic-static",
     mode="array",
     transfer_to_tmp=False,
@@ -788,20 +787,6 @@
         -> StaticScan.proj(static_session='session', static_scan_idx='scan_idx')
         -> InputConfig
         -> ResponseConfig
-=======
-        "/external/cache/dynamic-static-diff-animal",
-        mode="array",
-        transfer_to_tmp=False,
-        file_format="dynamic-static-{dynamic_animal_id}-{dynamic_session}-{dynamic_scan_idx}-{static_animal_id}-{static_session}-{static_scan_idx}-{dataset_hash}.h5",
-    )
-    class DvStaticNoBehDiffAnimal(dj.Part):
-        definition = """ # dynamic model responses to static images shown in a static scan, units in the dataset are from the dynamic scan
-        -> master
-        ---
-        -> DvScanInfo.proj(dynamic_animal_id='animal_id', dynamic_session='session', dynamic_scan_idx='scan_idx')
-        -> StaticScan.proj(static_animal_id='animal_id', static_session='session', static_scan_idx='scan_idx')
-        -> InputConfig
->>>>>>> 409c43759663c894e6160911c92b1c61b0449ae4
         -> TierConfig
         -> LayerConfig
         -> AreaConfig
@@ -812,46 +797,26 @@
 
         def describe(self, key):
             input_type = (InputConfig() & key).fetch1("input_type")
-<<<<<<< HEAD
             response_type = (ResponseConfig() & key).fetch1("response_type")
-=======
->>>>>>> 409c43759663c894e6160911c92b1c61b0449ae4
             tier_type = (TierConfig() & key).fetch1("tier_type")
             layer_type = (LayerConfig() & key).fetch1("layer_type")
             area_type = (AreaConfig() & key).fetch1("area_type")
             stats_type = (StatsConfig() & key).fetch1("stats_type")
-<<<<<<< HEAD
             desc = f"DvScanInfo|StaticScan|InputConfig.{input_type}|ResponseConfig.{response_type}|TierConfig.{tier_type}|LayerConfig.{layer_type}|AreaConfig.{area_type}|StatsConfig.{stats_type}"
-=======
-            desc = f"DvScanInfo|StaticScan|InputConfig.{input_type}|TierConfig.{tier_type}|LayerConfig.{layer_type}|AreaConfig.{area_type}|StatsConfig.{stats_type}"
->>>>>>> 409c43759663c894e6160911c92b1c61b0449ae4
             return desc
 
         @property
         def content(self):
             from . import requests
 
-<<<<<<< HEAD
             return requests.DynamicStaticNoBehAugRespRequest
-=======
-            return requests.DynamicStaticNoBehDiffAnimalRequest
->>>>>>> 409c43759663c894e6160911c92b1c61b0449ae4
 
         @property
         def static_scan(self):
             """returns the scan that would be injected into InputResponse, the scan key should match the scan key returned by compute_data"""
             return (
                 StaticScan
-<<<<<<< HEAD
                 & self.proj(..., session="dynamic_session", scan_idx="dynamic_scan_idx")
-=======
-                & self.proj(
-                    ...,
-                    animal_id="dynamic_animal_id",
-                    session="dynamic_session",
-                    scan_idx="dynamic_scan_idx",
-                )
->>>>>>> 409c43759663c894e6160911c92b1c61b0449ae4
             ).fetch1("KEY")
 
         @property
@@ -860,11 +825,7 @@
 
         def name(self, group_id, key=None, **kwargs):
             key = self.fetch1() if key is None else key
-<<<<<<< HEAD
             return f'{group_id}-{key["animal_id"]}-{key["dynamic_session"]}-{key["dynamic_scan_idx"]}-{key["static_session"]}-{key["static_scan_idx"]}'
-=======
-            return f'{group_id}-{key["dynamic_animal_id"]}-{key["dynamic_session"]}-{key["dynamic_scan_idx"]}-{key["static_animal_id"]}-{key["static_session"]}-{key["static_scan_idx"]}'
->>>>>>> 409c43759663c894e6160911c92b1c61b0449ae4
 
         def compute_data(self, key=None):
             key = self.fetch1() if key is None else (self & key).fetch1()
@@ -872,11 +833,7 @@
                 StaticScan()
                 & {
                     **key,
-<<<<<<< HEAD
                     "animal_id": key["animal_id"],
-=======
-                    "animal_id": key["static_animal_id"],
->>>>>>> 409c43759663c894e6160911c92b1c61b0449ae4
                     "session": key["static_session"],
                     "scan_idx": key["static_scan_idx"],
                 }
@@ -885,11 +842,7 @@
                 DvScanInfo()
                 & {
                     **key,
-<<<<<<< HEAD
                     "animal_id": key["animal_id"],
-=======
-                    "animal_id": key["dynamic_animal_id"],
->>>>>>> 409c43759663c894e6160911c92b1c61b0449ae4
                     "session": key["dynamic_session"],
                     "scan_idx": key["dynamic_scan_idx"],
                 }
@@ -899,19 +852,12 @@
                 InputConfig().part_table(key).input(static_scan)
             )
             log.info("Fetching responses")
-<<<<<<< HEAD
             responses = ResponseConfig().part_table(key).response(dynamic_scan, trial_idx, condition_hashes)
 
             # (DvScanInfo & dynamic_scan).responses(
             #     trial_idx=trial_idx,
             #     condition_hashes=condition_hashes,
             # )
-=======
-            responses = (DvScanInfo & dynamic_scan).responses(
-                trial_idx=trial_idx,
-                condition_hashes=condition_hashes,
-            )
->>>>>>> 409c43759663c894e6160911c92b1c61b0449ae4
             dynamic_unit_keys = (DvScanInfo & dynamic_scan).unit_keys()
             log.info("Fecthing tiers")
             tiers = TierConfig().part_table(key).tier(static_scan, condition_hashes)
@@ -952,11 +898,9 @@
                 statistics=statistics,
             )
 
-<<<<<<< HEAD
-
-
-=======
->>>>>>> 409c43759663c894e6160911c92b1c61b0449ae4
+
+
+
 
 @schema
 class DatasetInputResponse(dj.Computed):
