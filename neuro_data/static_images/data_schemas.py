from collections import OrderedDict
from functools import partial
from itertools import compress
from pprint import pformat

import datajoint as dj
import numpy as np
import pandas as pd

from neuro_data import logger as log
from neuro_data.utils.data import h5cached, SplineCurve, FilterMixin, fill_nans, NaNSpline
from neuro_data.static_images import datasets

dj.config['stores'] = dict(
  **dj.config.setdefault('stores', {}),
  data=dict(
        protocol='file', 
        location='/dj-stor01'),
)

experiment = dj.create_virtual_module('experiment', 'pipeline_experiment')
reso = dj.create_virtual_module('reso', 'pipeline_reso')
meso = dj.create_virtual_module('meso', 'pipeline_meso')
fuse = dj.create_virtual_module('fuse', 'pipeline_fuse')
pupil = dj.create_virtual_module('pupil', 'pipeline_eye')
stimulus = dj.create_virtual_module('stimulus', 'pipeline_stimulus')
shared = dj.create_virtual_module('shared', 'pipeline_shared')
anatomy = dj.create_virtual_module('anatomy', 'pipeline_anatomy')
treadmill = dj.create_virtual_module('treadmill', 'pipeline_treadmill')
base = dj.create_virtual_module("base", "neurostatic_base")
imagenet = dj.create_virtual_module('imagenet', 'pipeline_imagenet')

schema = dj.schema('neurodata_static')

# set of attributes that uniquely identifies the frame content
UNIQUE_FRAME = {
    'stimulus.Frame': ('image_id', 'image_class'),
    'stimulus.MonetFrame': ('rng_seed', 'orientation'),
    'stimulus.TrippyFrame': ('rng_seed',),
    'stimulus.ColorFrameProjector': ('image_id', 'image_class'),
}

IMAGENET_CLASSES = 'image_class in ("imagenet", "imagenet_v2_gray", "imagenet_v2_rgb", "optimal_imagenet")' # all valid natural image classes
FF_CLASSES = ['imagenet', 'searched_nat', 'gaudy_imagenet2', 'exciting_imagenet', 'optimal_imagenet', "MEI_PC_recon_imagenet", "tue_gray_mei", "tue_gray_gabor"]
MASKED_CLASSES = ['diverse_mei', 'mei2', 'masked_single', "mask_fixed_mei"]
MEI_CLASSES = ['mei2', 'mask_fixed_mei']
ORACLE_TABLES = [imagenet.Album.Oracle & 'image_class = "imagenet"', stimulus.StaticImage.MEIOracle, stimulus.StaticImage.MaskedMEIOracle]

@schema
class StaticScanCandidate(dj.Manual):
    definition = """ # list of scans to process
    
    -> fuse.ScanDone
    ---
    candidate_notes=''      : varchar(1024)
    scan_type='in_vivo'     : varchar(20)
    """
    @staticmethod
    def fill(key, candidate_notes='', scan_type='in_vivo', segmentation_method=6, spike_method=5,
             pipe_version=1):
        """ Fill an entry with key"""
        StaticScanCandidate.insert1({'segmentation_method': segmentation_method,
                                     'spike_method': spike_method,
                                     'pipe_version': pipe_version, **key,
                                     'candidate_notes': candidate_notes,
                                     'scan_type': scan_type
                                     },
                                    skip_duplicates=True)

@schema
class StaticScan(dj.Computed):
    definition = """ # gatekeeper for scan and preprocessing settings
    
    -> fuse.ScanDone
    ---
    scan_type='in_vivo'           : varchar(20)         # whether static stimuli were shown in_vivo or shown in_silico to a digital twin
    """

    class Unit(dj.Part):
        definition = """
        # smaller primary key table for data
        -> master        
        unit_id              : int                          # unique per scan & segmentation method
        ---
        -> fuse.ScanSet.Unit
        """

    key_source = fuse.ScanDone() & StaticScanCandidate & 'spike_method in (5,6) and segmentation_method=6'

    @staticmethod
    def complete_key(key):
        return dict((dj.U('segmentation_method', 'pipe_version') &
                     (meso.ScanSet.Unit() & key)).fetch1(dj.key), **key)

    def make(self, key):
        self.insert(StaticScanCandidate & key, ignore_extra_fields=True)
        pipe = (fuse.ScanDone() & key).fetch1('pipe')
        pipe = dj.create_virtual_module(pipe, 'pipeline_' + pipe)
        units = (fuse.ScanDone * pipe.ScanSet.Unit * pipe.MaskClassification.Type & key
                           & dict(pipe_version=1, type='soma'))
        assert len(units) > 0, 'No units found!'
        self.Unit().insert(units,
                        ignore_extra_fields=True)

@schema
class Tier(dj.Lookup):
    definition = """
    tier        : varchar(20)
    ---
    """

    @property
    def contents(self):
        yield from zip(["train", "test", "validation", "test_mei"])
        # * NOTE: test_mei is special tier assigned to random MEIs (selected from previous datasets) repetitively presented
        # in imagenet scans to test model performance specifically in the MEI domain


@schema
class ExcludedTrial(dj.Manual):
    definition = """
    # trials to be excluded from analysis
    -> stimulus.Trial
    ---
    exclusion_comment='': varchar(64)   # reasons for exclusion
    """

@schema
class MaskedClassLUT(dj.Lookup):
    definition = """  # Lookup table to fetch table query for a certian masked image_class
    class_id   :  int
    image_class:  varchar(16)    # image class name
    ---
    table      :  varchar(1024)       # table query to fetch the stimuli for a certain masked image_class
    """
    contents = [(1, 'diverse_mei', 'stimulus.StaticImage.DiverseMEI'),
                (2, 'mei2', 'stimulus.StaticImage.MEICollection'),
                (3, 'nat_dei', 'stimulus.StaticImage.SubsetNatDiverseMEI'),
                (4, 'mask_fixed_mei', 'stimulus.StaticImage.MaskFixedMEI')]

    def get_stim_table(self):
        """ Return the stimulus tables (datajoint user tables) for a single training image class"""
        table_strs = self.fetch('table')
        tables = [eval(table_str) for table_str in table_strs]
        return tables

# based on mesonet.MesoNetSplit
@schema
class ImageNetSplit(dj.Lookup):
    definition = """ # split imagenet frames into train, test, validation

    -> stimulus.StaticImage.Image
    ---
    -> Tier
    """
    def fill(self, scan_key):
        """ Assign each imagenet frame in the current scan to train/test/validation set.

        Arguments:
            scan_key: An scan (animal_id, session, scan_idx) that has stimulus.Trials
                created. Usually one where the stimulus was presented.

        Note:
            Each image is assigned to one set and that holds true for all our scans and
            collections. Once an image has been assigned (and models have been trained
            with that split), it cannot be changed in the future (this is problematic if
            images are reused as those from collection 2 or collection 3 with a different
            purpose).

            The exact split assigned will depend on the scans used in fill and the order
            that this table was filled. Not ideal.
        """
        # Find out whether we are using the old pipeline (grayscale only) or the new version
        if stimulus.Frame & (stimulus.Trial & scan_key):
            frame_table = stimulus.Frame
        elif stimulus.ColorFrameProjector & (stimulus.Trial & scan_key):
            frame_table = stimulus.ColorFrameProjector
        else:
            print('Static images were not shown for this scan')

        # Skip fill if all frames have already been inserted
        valid_rel = [imagenet.Album.Oracle & imagenet.ValidAlbum, imagenet.Album.Single & imagenet.ValidAlbum]
        all_frames = frame_table * stimulus.Trial & scan_key & IMAGENET_CLASSES & valid_rel
        unique_frames = dj.U('image_id', 'image_class').aggr(all_frames, repeats='COUNT(*)')
        if len(self & unique_frames) == len(unique_frames):            
            print('Fill skipped: all imagnet frames have already been assigned tiers.')

            # Hack: Assign tier for MEI test images if there exists any
            unique_mei_frames = dj.U('image_id', 'image_class').aggr(frame_table * stimulus.Trial & scan_key & [{'image_class':ic} for ic in MEI_CLASSES], repeats='COUNT(*)')
            if len(unique_mei_frames) > 0:
                n = int(np.median(unique_frames.fetch('repeats')))  # HACK
                image_ids, image_classes = (unique_mei_frames & 'repeats > {}'.format(n)).fetch('image_id', 'image_class')
                print('Inserting {} mei test images'.format(len(image_ids)))
                self.insert([{'image_id': iid, 'image_class': ic, 'tier': 'test_mei'} for iid, ic in
                        zip(image_ids, image_classes)], skip_duplicates=True)
        else:
            # Get all valid imagenet images in this scan
            image_ids, image_classes = unique_frames.fetch('image_id', 'image_class', order_by='repeats DESC')
            num_frames = len(image_ids)
            # * NOTE: this fetches all oracle images first and the rest in a "random" order;
            # we use that random order to make the validation/training division below.

            # Get number of repeated frames
            assert len(unique_frames) != 0, 'unique_frames == 0'
            n = int(np.median(unique_frames.fetch('repeats')))  # HACK
            num_oracles = len(unique_frames & 'repeats > {}'.format(n))  # repeats
            if num_oracles == 0:
                raise ValueError('Could not find repeated frames to use for oracle.')
            if len(self & (unique_frames & 'repeats > {}'.format(n)).proj() & 'tier != "test"') != 0: # check if there exists any oracle image that have been assigned in a non-test set
                raise ValueError('Overlap between test set and train/validation set!')

            # Compute number of validation examples
            num_validation = int(np.ceil((num_frames - num_oracles) * 0.1))  # 10% validation examples

            # Insert
            self.insert([{'image_id': iid, 'image_class': ic, 'tier': 'test'} for iid, ic in
                        zip(image_ids[:num_oracles], image_classes[:num_oracles])],
                        skip_duplicates=True)
            self.insert([{'image_id': iid, 'image_class': ic, 'tier': 'validation'} for
                        iid, ic in zip(image_ids[num_oracles: num_oracles + num_validation],
                                        image_classes[num_oracles: num_oracles + num_validation])])
            self.insert([{'image_id': iid, 'image_class': ic, 'tier': 'train'} for iid, ic in
                        zip(image_ids[num_oracles + num_validation:],
                            image_classes[num_oracles + num_validation:])])
            # * NOTE: This will error out if a certain non-test image has already be inserted previously to prevent inconsistent 
            # train/validation split across scans using an identical album. 

            # Hack: Assign tier for MEI test images if there exists any
            unique_mei_frames = dj.U('image_id', 'image_class').aggr(frame_table * stimulus.Trial & scan_key & [{'image_class':ic} for ic in MEI_CLASSES], repeats='COUNT(*)')
            if len(unique_mei_frames) > 0:
                image_ids, image_classes = (unique_mei_frames & 'repeats > {}'.format(n)).fetch('image_id', 'image_class')
                print('Inserting {} mei test images'.format(len(image_ids)))
                self.insert([{'image_id': iid, 'image_class': ic, 'tier': 'test_mei'} for iid, ic in
                        zip(image_ids, image_classes)], skip_duplicates=True)

@schema
class ConditionTier(dj.Computed):
    definition = """
    # split into train, test, validation

    -> stimulus.Condition
    -> StaticScan
    ---
    -> Tier
    """

    @property
    def dataset_compositions(self):
        return dj.U('animal_id', 'session', 'scan_idx', 'stimulus_type', 'tier').aggr(
            self * stimulus.Condition(), n='count(*)')

    @property
    def key_source(self):
        # all static scan with at least on recorded trial
        return StaticScan() & stimulus.Trial()

    def check_train_test_split(self, frames, cond):
        stim = getattr(stimulus, cond['stimulus_type'].split('.')[-1])
        train_test = (dj.U(*UNIQUE_FRAME[cond['stimulus_type']]).aggr(frames * stim,
                                                                      train='sum(1-test)',
                                                                      test='sum(test)') &
                      'train>0 and test>0')
        assert len(train_test) == 0, 'Train and test clips do overlap'

    def fill_up(self, tier, frames, cond, key, m):
        existing = ConditionTier().proj() & (self & dict(tier=tier)) \
                   & (stimulus.Trial() * stimulus.Condition() & dict(key, **cond))
        n = len(existing)
        if n < m:
            # all hashes that are in clips but not registered for that animal and have the right tier
            candidates = dj.U('condition_hash') & \
                         (self & (dj.U('condition_hash') & (frames - self)) & dict(tier=tier))
            keys = candidates.fetch(dj.key)
            d = m - n
            update = min(len(keys), d)

            log.info('Inserting {} more existing {} trials'.format(update, tier))
            for k in keys[:update]:
                k = (frames & k).fetch1(dj.key)
                k['tier'] = tier
                self.insert1(k, ignore_extra_fields=True)

        existing = ConditionTier().proj() & (self & dict(tier=tier)) \
                   & (stimulus.Trial() * stimulus.Condition() & dict(key, **cond))
        n = len(existing)
        if n < m:
            keys = (frames - self).fetch(dj.key)
            update = m - n
            log.info('Inserting {} more new {} trials'.format(update, tier))

            for k in keys[:update]:
                k['tier'] = tier
                self.insert1(k, ignore_extra_fields=True)

    def make(self, key):
        log.info(80 * '-')
        log.info('Processing ' + pformat(key))
        valid_rel = [imagenet.Album.Oracle & imagenet.ValidAlbum, imagenet.Album.Single & imagenet.ValidAlbum]

        # count the number of distinct conditions presented for each one of three stimulus types:
        # "stimulus.Frame","stimulus.MonetFrame", "stimulus.TrippyFrame"
        conditions = dj.U('stimulus_type').aggr(stimulus.Condition() & (stimulus.Trial() & key),
                                                count='count(*)') \
                     & 'stimulus_type in ("stimulus.Frame", "stimulus.MonetFrame", "stimulus.TrippyFrame", "stimulus.ColorFrameProjector")'
        for cond in conditions.fetch(as_dict=True):
            # hack for compatibility with previous datasets
            if cond['stimulus_type'] in ['stimulus.Frame', 'stimulus.ColorFrameProjector']:
                frame_table = (stimulus.Frame if cond['stimulus_type'] == 'stimulus.Frame' else stimulus.ColorFrameProjector)

                # deal with ImageNet frames first
                log.info('Inserting assignment from ImageNetSplit')
                targets = StaticScan * frame_table * ImageNetSplit & (stimulus.Trial & key) & IMAGENET_CLASSES & key
                print('Inserting {} imagenet conditions!'.format(len(targets)))
                self.insert(targets, ignore_extra_fields=True)

                # deal with MEI images, assigning tier test for all images
                assignment = (frame_table & 'image_class in ("cnn_mei", "lin_rf", "multi_cnn_mei", "multi_lin_rf")').proj(tier='"train"')
                self.insert(StaticScan * frame_table * assignment & (stimulus.Trial & key), ignore_extra_fields=True)

                # make sure that all frames were assigned
                remaining = (stimulus.Trial * frame_table & key & valid_rel) - self
                assert len(remaining) == 0, 'There are still unprocessed Frames'
                continue

            log.info('Checking condition {stimulus_type} (n={count})'.format(**cond))
            if cond['stimulus_type'] == 'stimulus.Frame':
                frames = (stimulus.Condition() * StaticScan() & key & cond).aggr(stimulus.Trial * frame_table & valid_rel, repeats="count(*)",
                                                                            test='count(*) > 4')
            else:
                frames = (stimulus.Condition() * StaticScan() & key & cond).aggr(stimulus.Trial, repeats="count(*)",
                                                                             test='count(*) > 4')                                                                
            self.check_train_test_split(frames, cond)

            m = len(frames)
            m_test = m_val = len(frames & 'test > 0') or max(m * 0.075, 1)
            log.info('Minimum test and validation set size will be {}'.format(m_test))
            log.info('Processing test conditions')

            # insert repeats as test trials
            self.insert((frames & dict(test=1)).proj(tier='"test"'), ignore_extra_fields=True)
            self.fill_up('test', frames, cond, key, m_test)

            log.info('Processing validation conditions')
            self.fill_up('validation', frames, cond, key, m_val)

            log.info('Processing training conditions')
            self.fill_up('train', frames, cond, key, m - m_test - m_val)


@schema
class Preprocessing(dj.Lookup):
    definition = """
    # settings for movie preprocessing

    preproc_id       : tinyint # preprocessing ID
    ---
    offset           : decimal(6,4) # offset to stimulus onset in s
    duration         : decimal(6,4) # window length in s
    row              : smallint     # row size of movies
    col              : smallint     # col size of movie
    filter           : varchar(24)  # filter type for window extraction
    gamma            : boolean      # whether to convert images to luminance values rather than pixel intensities
    linear_mon       : boolean      # whether the monitor has been linearized (i.e. pixel and luminance space form a linear relationship)
    norm_tier        : varchar(16)  # the tier(s) used for computing statistics and normalizing data, options include 'train', 'validation', 'test', and 'all'
    stats_per_input  : boolean      # whether to compute stats of each individual input and then average
    data_source      : varchar(16)  # source of the input-response dataset, options include 'brain' or certain type of digital twin 
    gt_availability  : boolean      # whether groundtruth in vivo response is available
    """
    contents = [(0, 0.05, 0.5, 36, 64, 'hamming', 0, 0, 'train', 0, 'brain', 1),
                (1, 0.05, 0.5, 36, 64, 'hamming', 0, 0, 'train', 0, 'dynamic model', 1),
                (2, 0.05, 0.5, 72, 128, 'hamming', 0, 0, 'train', 0, 'brain', 1),
                (3, 0.05, 0.5, 36, 64, 'hamming', 1, 0, 'train', 0, 'brain', 1),
                (4, 0.03, 0.5, 36, 64, 'hamming', 0, 0, 'train', 0, 'brain', 1),
                (5, 0.05, 0.5, 36, 64, 'hamming', 0, 0, 'all', 1, 'brain', 1),  # BUGGY: norm_tier = 'all' was used only for input images, norm_tier = 'train' for responses and behavioral data
                (6, 0.05, 0.5, 36, 64, 'hamming', 0, 1, 'train', 1, 'brain', 1),
                (7, 0.05, 0.5, 36, 64, 'hamming', 1, 0, 'train', 1, 'brain', 1),
                (8, 0.05, 0.5, 36, 64, 'hamming', 0, 0, 'train', 1, 'dynamic model', 1),
                (9, 0.05, 0.5, 36, 64, 'hamming', 0, 0, 'train', 1, 'brain', 1),
                (10, 0.05, 0.1, 36, 64, 'hamming', 0, 0, 'train', 1, 'brain', 1),
                (11, 0.05, 0.2, 36, 64, 'hamming', 0, 0, 'train', 1, 'brain', 1),
                (12, 0.05, 0.3, 36, 64, 'hamming', 0, 0, 'train', 1, 'brain', 1),
                (13, 0.05, 0.4, 36, 64, 'hamming', 0, 0, 'train', 1, 'brain', 1),
                (14, 0.05, 0.5, 36, 64, 'hamming', 0, 0, 'test', 1, 'brain', 1) # only useful for dynamic scans including static oracles (so the only existing tier is 'test')
                ]


def process_frame(preproc_key, frame):
    """
    Helper function that preprocesses a frame
    """
    import cv2
    imgsize = (Preprocessing() & preproc_key).fetch1('col', 'row')  # target size of movie frames
    log.info('Downsampling frame')
    if not frame.shape[0] / imgsize[1] == frame.shape[1] / imgsize[0]:
        log.warning('Image size would change aspect ratio.')

    return cv2.resize(frame, imgsize, interpolation=cv2.INTER_AREA).astype(np.float32)


@schema
class Frame(dj.Computed):
    definition = """ # frames downsampled

    -> stimulus.Condition
    -> Preprocessing
    ---
    frame                : blob@data   # frame processed
    """

    @property
    def key_source(self):
        return stimulus.Condition() * Preprocessing() & ConditionTier()

    @staticmethod
    def load_frame(key):
        if stimulus.Frame & key:
            assert (stimulus.Frame & key).fetch1('pre_blank_period') > 0, 'we assume blank periods'
            return (stimulus.StaticImage.Image & (stimulus.Frame & key)).fetch1('image')
        elif stimulus.MonetFrame & key:
            assert (stimulus.MonetFrame & key).fetch1('pre_blank_period') > 0, 'we assume blank periods'
            return (stimulus.MonetFrame & key).fetch1('img')
        elif stimulus.TrippyFrame & key:
            assert (stimulus.TrippyFrame & key).fetch1('pre_blank_period') > 0, 'we assume blank periods'
            return (stimulus.TrippyFrame & key).fetch1('img')
        elif stimulus.ColorFrameProjector & key:
            # stimulus is type ColorFrameProjector which means we need to look up what channel was map to what and select base on
            assert (stimulus.ColorFrameProjector & key).fetch1('pre_blank_period') > 0, 'we assume blank periods'

            original_img = (stimulus.StaticImage.Image & (stimulus.ColorFrameProjector & key)).fetch1('image')
            if len(original_img.shape) == 2:
                # Only 1 channel
                return original_img
            else:
                # There is more then 1 channel, thus we need get the channel mappings for the project, where the number signifies which RGB channel maps to the project channels
                channel_mappings = (stimulus.ColorFrameProjector() & key).fetch1('channel_1', 'channel_2', 'channel_3')
                image_sub_channels_to_include = []
                for channel_mapping in channel_mappings:
                    if channel_mapping is not None:
                        image_sub_channels_to_include.append(original_img[:, :, channel_mapping - 1])
                return np.stack(image_sub_channels_to_include, axis=-1)
        else:
            raise KeyError('Cannot find matching stimulus relation')

    @staticmethod
    def get_stimulus_type(scan_key):
        """
        Function that returns a list of str indicating what stimulus_types are in the given condition_hash

        Args:
            scan_key (dict): A key that contains animial_id, session, scan_idx, pipe_version, segmentation_method, and spike_method. Most of the time the first 3 attributes are sufficient
        
        Returns:
            stimulus_types (list<str>): A list of string containing the stimulus_type name(s)
        """
        
        key = ConditionTier & scan_key
        stimulus_types = []

        if stimulus.Frame & key:
            stimulus_types.append('stimulus.Frame')
        if stimulus.MonetFrame & key:
            stimulus_types.append('stimulus.MonetFrame')
        if stimulus.TrippyFrame & key:
            stimulus_types.append('stimulus.TrippyFrame')
        if stimulus.ColorFrameProjector & key:
            stimulus_types.append('stimulus.ColorFrameProjector')

        return stimulus_types

    def make(self, key):
        log.info(80 * '-')
        log.info('Processing key ' + pformat(dict(key)))

        # get original frame
        frame = self.load_frame(key)

        # preprocess the frame
        frame = process_frame(key, frame)

        # --- generate response sampling points and sample movie frames relative to it
        self.insert1(dict(key, frame=frame))


@h5cached('/external/cache/', mode='array', transfer_to_tmp=False,
          file_format='static{animal_id}-{session}-{scan_idx}-preproc{preproc_id}-spikemethod{spike_method}.h5')
@schema
class InputResponse(dj.Computed, FilterMixin):
    definition = """
    # responses of one neuron to the stimulus

    -> StaticScan
    -> Preprocessing
    ---
    """

    key_source = StaticScan() * Preprocessing() & Frame()

    class Input(dj.Part):
        definition = """
            -> master
            -> stimulus.Trial
            -> Frame
            ---
            row_id           : int             # row id in the response block
            """

    class ResponseBlock(dj.Part):
        definition = """
            -> master
            ---
            responses           : blob@data   # response of one neurons for all bins
            """

    class ResponseKeys(dj.Part):
        definition = """
            -> master.ResponseBlock
            -> fuse.Activity.Trace
            ---
            col_id           : int             # col id in the response block
            """

    def load_traces_and_frametimes(self, key):
        # -- find number of recording depths
        pipe = (fuse.Activity() & key).fetch('pipe')
        assert len(np.unique(pipe)) == 1, 'Selection is from different pipelines'
        pipe = dj.create_virtual_module(pipe[0], 'pipeline_' + pipe[0])
        k = dict(key)
        k.pop('field', None)
        ndepth = len(dj.U('z') & (pipe.ScanInfo.Field() & k))
        frame_times = (stimulus.Sync() & key).fetch1('frame_times').squeeze()[::ndepth]

        soma = pipe.MaskClassification.Type() & dict(type='soma')

        spikes = (dj.U('field', 'channel') * pipe.Activity.Trace() * pipe.ScanSet.Unit() \
                  * pipe.ScanSet.UnitInfo() & soma & key)
        # spikes = (dj.U('field', 'channel') * pipe.Activity.Trace() * StaticScan.Unit() \
        #           * pipe.ScanSet.UnitInfo() & soma & key)
        traces, ms_delay, trace_keys = spikes.fetch('trace', 'ms_delay', dj.key,
                                                    order_by='animal_id, session, scan_idx, unit_id')
        delay = np.fromiter(ms_delay / 1000, dtype=np.float)
        frame_times = (delay[:, None] + frame_times[None, :])
        traces = np.vstack([fill_nans(tr.astype(np.float32)).squeeze() for tr in traces])
        traces, frame_times = self.adjust_trace_len(traces, frame_times)
        return traces, frame_times, trace_keys

    def adjust_trace_len(self, traces, frame_times):
        trace_len, nframes = traces.shape[1], frame_times.shape[1]
        if trace_len < nframes:
            frame_times = frame_times[:, :trace_len]
        elif trace_len > nframes:
            traces = traces[:, :nframes]
        return traces, frame_times

    def get_trace_spline(self, key, sampling_period):
        traces, frame_times, trace_keys = self.load_traces_and_frametimes(key)
        log.info('Loaded {} traces'.format(len(traces)))

        log.info('Generating lowpass filters to {}Hz'.format(1 / sampling_period))
        h_trace = self.get_filter(sampling_period, np.median(np.diff(frame_times)), 'hamming',
                                  warning=False)
        # low pass filter
        trace_spline = SplineCurve(frame_times,
                                   [np.convolve(trace, h_trace, mode='same') for trace in traces], k=1, ext=1)
        return trace_spline, trace_keys, frame_times.min(), frame_times.max()

    @staticmethod
    def stimulus_onset(flip_times, duration):
        n_ft = np.unique([ft.size for ft in flip_times])
        assert len(n_ft) == 1, 'Found inconsistent number of fliptimes'
        n_ft = int(n_ft)
        log.info('Found {} flip times'.format(n_ft))

        assert n_ft in (2, 3), 'Cannot deal with {} flip times'.format(n_ft)

        stimulus_onset = np.vstack(flip_times)  # columns correspond to  clear flip, onset flip
        ft = stimulus_onset[np.argsort(stimulus_onset[:, 0])]
        if n_ft == 2:
            assert np.median(ft[1:, 0] - ft[:-1, 1]) < duration + 0.05, 'stimulus duration off by more than 50ms'
        else:
            assert np.median(ft[:, 2] - ft[:, 1]) < duration + 0.05, 'stimulus duration off by more than 50ms'
        stimulus_onset = stimulus_onset[:, 1]

        return stimulus_onset

    def make(self, scan_key):
        self.insert1(scan_key)
        # integration window size for responses
        duration, offset = map(float, (Preprocessing() & scan_key).fetch1('duration', 'offset'))
        sample_point = offset + duration / 2

        log.info('Sampling neural responses at {}s intervals'.format(duration))

        trace_spline, trace_keys, ftmin, ftmax = self.get_trace_spline(scan_key, duration)
        # exclude trials marked in ExcludedTrial
        log.info('Excluding {} trials based on ExcludedTrial'.format(len(ExcludedTrial() & scan_key)))
        flip_times, trial_keys = (Frame * (stimulus.Trial - ExcludedTrial) & scan_key).fetch('flip_times', dj.key,
                                                                           order_by='condition_hash')
        flip_times = [ft.squeeze() for ft in flip_times]

        # If no Frames are present, skip this scan
        if len(flip_times) == 0:
            log.warning('No static frames were present to be processed for {}'.format(scan_key))
            return

        valid = np.array([ft.min() >= ftmin and ft.max() <= ftmax for ft in flip_times], dtype=bool)
        if not np.all(valid):
            log.warning('Dropping {} trials with dropped frames or flips outside the recording interval'.format(
                (~valid).sum()))

        stimulus_onset = self.stimulus_onset(flip_times, duration)
        log.info('Sampling {} responses {}s after stimulus onset'.format(valid.sum(), sample_point))
        R = trace_spline(stimulus_onset[valid] + sample_point, log=True).T

        self.ResponseBlock.insert1(dict(scan_key, responses=R))
        self.ResponseKeys.insert([dict(scan_key, **trace_key, col_id=i) for i, trace_key in enumerate(trace_keys)])
        self.Input.insert([dict(scan_key, **trial_key, row_id=i)
                           for i, trial_key in enumerate(compress(trial_keys, valid))])

    def compute_data(self, key):
        key = dict((self & key).fetch1(dj.key), **key)
        log.info('Computing dataset for\n' + pformat(key, indent=20))
        preproc_params = (Preprocessing & key).fetch1()

        # meso or reso?
        pipe = (fuse.ScanDone() * StaticScan() & key).fetch1('pipe')
        pipe = dj.create_virtual_module(pipe, 'pipeline_' + pipe)

        # get data relation
        include_behavior = bool(Eye.proj() * Treadmill.proj() & key)

        assert include_behavior, 'Behavior data is missing!'

        # make sure that including areas and layers does not decrease number of neurons
        assert len(pipe.ScanSet.UnitInfo() * experiment.Layer() * anatomy.AreaMembership() * anatomy.LayerMembership() & key) == \
               len(pipe.ScanSet.UnitInfo() & key), "AreaMembership decreases number of neurons"

        responses = (self.ResponseBlock & key).fetch1('responses')
        trials = Frame() * ConditionTier() * self.Input() * stimulus.Condition().proj('stimulus_type') & key
        hashes, trial_idxs, tiers, types, images = trials.fetch('condition_hash', 'trial_idx', 'tier',
                                                                'stimulus_type', 'frame', order_by='row_id')
        images = np.stack(images)
        if len(images.shape) == 3:
            log.info('Adding channel dimension')
            images = images[:, None, ...]
        elif len(images.shape) == 4:
            images = images.transpose(0, 3, 1, 2)
        hashes = hashes.astype(str)
        types = types.astype(str)

        # gamma correction
        if preproc_params['gamma']:
            log.info('Gamma correcting images.')
            from staticnet_analyses import multi_mei

            if len(multi_mei.ClosestCalibration & key) == 0:
                raise ValueError('No ClosestMonitorCalibration for this scan.')
            f, f_inv = (multi_mei.ClosestCalibration & key).get_fs()
            images = f(images)


        # --- extract infomation for each trial
        extra_info = pd.DataFrame({'condition_hash':hashes, 'trial_idx':trial_idxs})
        dfs = OrderedDict()

        # add information about each stimulus
        for t in map(lambda x: x.split('.')[1], np.unique(types)):
            stim = getattr(stimulus, t)
            rel = stim() * stimulus.Trial() & key
            df = pd.DataFrame(rel.proj(*rel.heading.non_blobs).fetch())
            dfs[t] = df

        on = ['animal_id', 'condition_hash', 'scan_idx', 'session', 'trial_idx']
        for t, df in dfs.items():
            mapping = {c:(t.lower() + '_' + c) for c in set(df.columns) - set(on)}
            dfs[t] = df.rename(index=str, columns=mapping)
        df = list(dfs.values())[0]
        for d in list(dfs.values())[1:]:
            df = df.merge(d, how='outer', on=on)
        extra_info = extra_info.merge(df, on=['condition_hash','trial_idx']) # align rows to existing data
        assert len(extra_info) == len(trial_idxs), 'Extra information changes in length'
        assert np.all(extra_info['condition_hash'] == hashes), 'Hash order changed'
        assert np.all(extra_info['trial_idx'] == trial_idxs), 'Trial idx order changed'
        row_info = {}

        for k in extra_info.columns:
            dt = extra_info[k].dtype
            if isinstance(extra_info[k][0], str):
                row_info[k] = np.array(extra_info[k], dtype='S')
            elif dt == np.dtype('O') or dt == np.dtype('<M8[ns]'):
                row_info[k] = np.array(list(map(repr, extra_info[k])), dtype='S')
            else:
                row_info[k] = np.array(extra_info[k])

        # extract behavior
        if include_behavior:
            pupil, dpupil, pupil_center, valid_eye = (Eye & key).fetch1('pupil', 'dpupil', 'center', 'valid')
            pupil_center = pupil_center.T
            treadmill, valid_treadmill = (Treadmill & key).fetch1('treadmill', 'valid')
            valid = valid_eye & valid_treadmill
            if np.any(~valid):
                log.warning('Found {} invalid trials. Reducing data.'.format((~valid).sum()))
                hashes = hashes[valid]
                images = images[valid]
                responses = responses[valid]
                trial_idxs = trial_idxs[valid]
                tiers = tiers[valid]
                types = types[valid]
                pupil = pupil[valid]
                dpupil = dpupil[valid]
                pupil_center = pupil_center[valid]
                treadmill = treadmill[valid]
                for k in row_info:
                    row_info[k] = row_info[k][valid]
            behavior = np.c_[pupil, dpupil, treadmill]

        areas, layers, animal_ids, sessions, scan_idxs, unit_ids = (self.ResponseKeys
                                                                    * anatomy.AreaMembership
                                                                    * anatomy.LayerMembership & key).fetch('brain_area',
                                                                                                           'layer',
                                                                                                           'animal_id',
                                                                                                           'session',
                                                                                                           'scan_idx',
                                                                                                           'unit_id',
                                                                                                           order_by='col_id ASC')

        assert len(np.unique(unit_ids)) == len(unit_ids), \
            'unit ids are not unique, do you have more than one preprocessing method?'

        neurons = dict(
            unit_ids=unit_ids.astype(np.uint16),
            animal_ids=animal_ids.astype(np.uint16),
            sessions=sessions.astype(np.uint8),
            scan_idx=scan_idxs.astype(np.uint8),
            layer=layers.astype('S'),
            area=areas.astype('S')
        )

        def run_stats(selector, types, ix, axis=None):
            ret = {}
            for t in np.unique(types):
                if not np.any(ix & (types == t)):
                    continue
                data = selector(ix & (types == t))

                ret[t] = dict(
                    mean=data.mean(axis=axis).astype(np.float32),
                    std=data.std(axis=axis, ddof=1).astype(np.float32),
                    min=data.min(axis=axis).astype(np.float32),
                    max=data.max(axis=axis).astype(np.float32),
                    median=np.median(data, axis=axis).astype(np.float32)
                )
            data = selector(ix)
            ret['all'] = dict(
                mean=data.mean(axis=axis).astype(np.float32),
                std=data.std(axis=axis, ddof=1).astype(np.float32),
                min=data.min(axis=axis).astype(np.float32),
                max=data.max(axis=axis).astype(np.float32),
                median=np.median(data, axis=axis).astype(np.float32)
            )
            return ret

        # NOTE: If per_input=True or the inputs contain at least one masked image, population standard deviation is reported; 
        # otherwise sample standard deviation id reported. This is an arbitrary choice in order to stay compatible with existing data.
        def run_stats_input(selector, types, ix, axis=None, per_input=False):
            ret = {}
            for t in np.unique(types):
                assert t == 'stimulus.Frame', 'input statistics calculation has not been implemented for stimulus types other than stimulus.Frame!'

                if not np.any(ix & (types == t)):
                    continue
                data = selector(ix & (types == t))

                input_rel = stimulus.Frame * trials & [{'tier': t} for t in np.unique(tiers[ix])]
                if len(input_rel & [{'image_class': ic} for ic in MASKED_CLASSES]) == 0: # no masked images, all full-field
                    input_mean = data.mean(axis=axis).astype(np.float32) if not per_input else data.mean(axis=(-1, -2)).mean().astype(np.float32)
                    input_std = data.std(axis=axis, ddof=1).astype(np.float32) if not per_input else data.std(axis=(-1, -2)).mean().astype(np.float32)
                else: # at least one masked image_class
                    assert preproc_params['stats_per_input'], 'statistics has to be computed per input when inputs contain masked image classes!'

                    input_classes = (dj.U('image_class') & input_rel).fetch('image_class')
                    input_masks, input_frames = [], []
                    for c in input_classes:
                        if c in MASKED_CLASSES: 
                            if c in MEI_CLASSES:
                                frames, masks = [], []
                                stim_tables = (MaskedClassLUT & {'image_class': c}).get_stim_table()
                                for table in stim_tables:
                                    # neuron-specific masks
                                    fs, ms = (base.MEIMask * table * input_rel & {'image_class': c}).fetch('frame', 'mask')
                                    frames.extend(fs)
                                    masks.extend(ms)
                            else:
                                raise NotImplementedError('Statistics for non-MEI masked images not implemented yet!')
                        elif c in FF_CLASSES:
                            frames = (stimulus.Frame * trials & {'image_class': c}).fetch('frame')
                            masks = np.ones_like(np.stack(frames))  # create a mask of all ones for full-field images
                        else:
                            raise ValueError('An input has to belong to either a full-field or a masked image class!')
                        input_frames.append(np.stack(frames))
                        input_masks.append(np.stack(masks))
                    input_frames = np.vstack(input_frames)
                    input_masks = np.vstack(input_masks)

                    # Compute mean and std of within the mask for each image, and then average across images
                    means, stds = [], []
                    for m, i in zip(input_masks, input_frames):
                        mean = (i * m).sum(axis=(-1, -2), keepdims=True) / m.sum()
                        std = np.sqrt(np.sum(((i - mean) ** 2) * m, axis=(-1, -2), keepdims=True) / m.sum())
                        means.append(mean)
                        stds.append(std)
                    input_mean = np.mean(means).astype(np.float32)
                    input_std = np.mean(stds).astype(np.float32)

                ret[t] = dict(
                    mean=input_mean,
                    std=input_std,
                    min=data.min(axis=axis).astype(np.float32),
                    max=data.max(axis=axis).astype(np.float32),
                    median=np.median(data, axis=axis).astype(np.float32)
                )

            data = selector(ix)
            ret['all'] = dict(
                mean=input_mean,
                std=input_std,
                min=data.min(axis=axis).astype(np.float32),
                max=data.max(axis=axis).astype(np.float32),
                median=np.median(data, axis=axis).astype(np.float32)
            )
            return ret

        # --- compute statistics
        log.info('Computing statistics on {} dataset(s)'.format(preproc_params['norm_tier']))
<<<<<<< HEAD
        ix = np.arange(len(tiers)) if preproc_params['norm_tier'] == 'all' else tiers == preproc_params['norm_tier']
        response_statistics = run_stats(lambda ix: responses[ix], types, ix, axis=0)
=======
        response_statistics = run_stats(lambda ix: responses[ix], types, tiers == 'train', axis=0)
        ix = np.arange(len(tiers)) if preproc_params['norm_tier'] == 'all' else tiers == preproc_params['norm_tier'] # for record keeping purpose: mistakenly used all images for computing input statistics for preproc_id = 5
>>>>>>> 26e2b4b2
        input_statistics = run_stats_input(lambda ix: images[ix], types, ix, per_input=preproc_params['stats_per_input']) 

        statistics = dict(
            images=input_statistics,
            responses=response_statistics
        )

        if include_behavior:
            # ---- include statistics
            behavior_statistics = run_stats(lambda ix: behavior[ix], types, tiers == 'train', axis=0)
            eye_statistics = run_stats(lambda ix: pupil_center[ix], types, tiers == 'train', axis=0)

            statistics['behavior'] = behavior_statistics
            statistics['pupil_center'] = eye_statistics

        retval = dict(images=images,
                      responses=responses,
                      types=types.astype('S'),
                      condition_hashes=hashes.astype('S'),
                      trial_idx=trial_idxs.astype(np.uint32),
                      neurons=neurons,
                      item_info=row_info,
                      tiers=tiers.astype('S'),
                      statistics=statistics
                      )
        if include_behavior:
            retval['behavior'] = behavior
            retval['pupil_center'] = pupil_center
            
        return retval


class BehaviorMixin:
    def load_frame_times(self, key):
        pipe = (fuse.Activity() & key).fetch('pipe')
        assert len(np.unique(pipe)) == 1, 'Selection is from different pipelines'
        pipe = dj.create_virtual_module(pipe[0], 'pipeline_' + pipe[0])
        k = dict(key)
        k.pop('field', None)
        ndepth = len(dj.U('z') & (pipe.ScanInfo.Field() & k))
        return (stimulus.Sync() & key).fetch1('frame_times').squeeze()[::ndepth]

    def load_eye_traces(self, key):
        #r, center = (pupil.FittedPupil.Ellipse() & key).fetch('major_r', 'center', order_by='frame_id ASC')
        r, center = (pupil.FittedPupil.Circle() & key).fetch('radius', 'center',
                                                             order_by='frame_id')
        detectedFrames = ~np.isnan(r)
        xy = np.full((len(r), 2), np.nan)
        xy[detectedFrames, :] = np.vstack(center[detectedFrames])
        xy = np.vstack(map(partial(fill_nans, preserve_gap=3), xy.T))
        if np.any(np.isnan(xy)):
            log.info('Keeping some nans in the pupil location trace')
        pupil_radius = fill_nans(r.squeeze(), preserve_gap=3)
        if np.any(np.isnan(pupil_radius)):
            log.info('Keeping some nans in the pupil radius trace')

        eye_time = (pupil.Eye() & key).fetch1('eye_time').squeeze()
        return pupil_radius, xy, eye_time

    def load_behavior_timing(self, key):
        log.info('Loading behavior frametimes')
        # -- find number of recording depths
        pipe = (fuse.Activity() & key).fetch('pipe')
        assert len(np.unique(pipe)) == 1, 'Selection is from different pipelines'
        pipe = dj.create_virtual_module(pipe[0], 'pipeline_' + pipe[0])
        k = dict(key)
        k.pop('field', None)
        ndepth = len(dj.U('z') & (pipe.ScanInfo.Field() & k))
        return (stimulus.BehaviorSync() & key).fetch1('frame_times').squeeze()[0::ndepth]

    def load_treadmill_velocity(self, key):
        t, v = (treadmill.Treadmill() & key).fetch1('treadmill_time', 'treadmill_vel')
        return v.squeeze(), t.squeeze()


@schema
class Eye(dj.Computed, FilterMixin, BehaviorMixin):
    definition = """
    # eye movement data

    -> InputResponse
    ---
    -> pupil.FittedPupil                 # tracking_method as a secondary attribute
    pupil              : blob@data   # pupil dilation trace
    dpupil             : blob@data   # derivative of pupil dilation trace
    center             : blob@data   # center position of the eye
    valid              : blob@data   # valid trials
    """

    @property
    def key_source(self):
        return InputResponse & pupil.FittedPupil & stimulus.BehaviorSync

    def make(self, scan_key):
        scan_key = {**scan_key, 'tracking_method': 2}
        log.info('Populating '+ pformat(scan_key))
        radius, xy, eye_time = self.load_eye_traces(scan_key)
        frame_times = self.load_frame_times(scan_key)
        behavior_clock = self.load_behavior_timing(scan_key)

        if len(frame_times) - len(behavior_clock) != 0:
            assert abs(len(frame_times) - len(behavior_clock)) < 2, 'Difference bigger than 2 time points'
            l = min(len(frame_times), len(behavior_clock))
            log.info('Frametimes and stimulus.BehaviorSync differ in length! Shortening it.')
            frame_times = frame_times[:l]
            behavior_clock = behavior_clock[:l]

        fr2beh = NaNSpline(frame_times, behavior_clock, k=1, ext=3)

        duration, offset = map(float, (Preprocessing() & scan_key).fetch1('duration', 'offset'))
        sample_point = offset + duration / 2

        log.info('Downsampling eye signal to {}Hz'.format(1 / duration))
        deye = np.nanmedian(np.diff(eye_time))
        h_eye = self.get_filter(duration, deye, 'hamming', warning=True)
        h_deye = self.get_filter(duration, deye, 'dhamming', warning=True)
        pupil_spline = NaNSpline(eye_time,
                                 np.convolve(radius, h_eye, mode='same'), k=1, ext=0)

        dpupil_spline = NaNSpline(eye_time,
                                  np.convolve(radius, h_deye, mode='same'), k=1, ext=0)
        center_spline = SplineCurve(eye_time,
                                    np.vstack([np.convolve(coord, h_eye, mode='same') for coord in xy]),
                                    k=1, ext=0)

        flip_times = (InputResponse.Input * Frame * stimulus.Trial & scan_key).fetch('flip_times',
                                                                                     order_by='row_id ASC')

        flip_times = [ft.squeeze() for ft in flip_times]

        # If no Frames are present, skip this scan
        if len(flip_times) == 0:
            log.warning('No static frames were present to be processed for {}'.format(scan_key))
            return

        stimulus_onset = InputResponse.stimulus_onset(flip_times, duration)
        t = fr2beh(stimulus_onset + sample_point)
        pupil = pupil_spline(t)
        dpupil = dpupil_spline(t)
        center = center_spline(t)
        valid = ~np.isnan(pupil + dpupil + center.sum(axis=0))
        if not np.all(valid):
            log.warning('Found {} NaN trials. Setting to -1'.format((~valid).sum()))
            pupil[~valid] = -1
            dpupil[~valid] = -1
            center[:, ~valid] = -1

        self.insert1(dict(scan_key, pupil=pupil, dpupil=dpupil, center=center, valid=valid))


@schema
class Treadmill(dj.Computed, FilterMixin, BehaviorMixin):
    definition = """
    # eye movement data

    -> InputResponse
    -> treadmill.Treadmill
    ---
    treadmill          : blob@data   # treadmill speed (|velcolity|)
    valid              : blob@data   # valid trials
    """

    @property
    def key_source(self):
        rel = InputResponse
        return rel & treadmill.Treadmill() & stimulus.BehaviorSync()

    def make(self, scan_key):
        log.info('Populating\n' + pformat(scan_key))
        v, treadmill_time = self.load_treadmill_velocity(scan_key)
        frame_times = self.load_frame_times(scan_key)
        behavior_clock = self.load_behavior_timing(scan_key)

        if len(frame_times) - len(behavior_clock) != 0:
            assert abs(len(frame_times) - len(behavior_clock)) < 2, 'Difference bigger than 2 time points'
            l = min(len(frame_times), len(behavior_clock))
            log.warning('Frametimes and stimulus.BehaviorSync differ in length! Shortening it.')
            frame_times = frame_times[:l]
            behavior_clock = behavior_clock[:l]

        fr2beh = NaNSpline(frame_times, behavior_clock, k=1, ext=3)
        duration, offset = map(float, (Preprocessing() & scan_key).fetch1('duration', 'offset'))
        sample_point = offset + duration / 2

        log.info('Downsampling treadmill signal to {}Hz'.format(1 / duration))

        h_tread = self.get_filter(duration, np.nanmedian(np.diff(treadmill_time)), 'hamming', warning=True)
        treadmill_spline = NaNSpline(treadmill_time, np.abs(np.convolve(v, h_tread, mode='same')), k=1, ext=0)

        flip_times = (InputResponse.Input * Frame * stimulus.Trial & scan_key).fetch('flip_times',
                                                                                     order_by='row_id ASC')

        flip_times = [ft.squeeze() for ft in flip_times]

        # If no Frames are present, skip this scan
        if len(flip_times) == 0:
            log.warning('No static frames were present to be processed for {}'.format(scan_key))
            return

        stimulus_onset = InputResponse.stimulus_onset(flip_times, duration)
        tm = treadmill_spline(fr2beh(stimulus_onset + sample_point))
        valid = ~np.isnan(tm)
        if not np.all(valid):
            log.warning('Found {} NaN trials. Setting to -1'.format((~valid).sum()))
            tm[~valid] = -1

        self.insert1(dict(scan_key, treadmill=tm, valid=valid))
    

# Patch job for the hardcoding mess that was StaticMultiDataset.fill()
# Instead of editing the code each time, the user will enter they scan with the desire group_id into here then call StaticMultiDataset.fill()
@schema
class StaticMultiDatasetGroupAssignment(dj.Manual):
    definition = """
    group_id : int unsigned
    -> InputResponse
    ---
    description = '' : varchar(1024)
    """

@schema
class StaticMultiDataset(dj.Manual):
    definition = """
    # defines a group of datasets

    group_id    : smallint  # index of group
    ---
    description : varchar(255) # short description of the data
    """

    class Member(dj.Part):
        definition = """
        -> master
        -> InputResponse
        ---
        name                    : varchar(50) unique # string description to be used for training
        """

    @staticmethod
    def fill():
        _template = 'group{group_id:03d}-{animal_id}-{session}-{scan_idx}-{preproc_id}'
        for scan in StaticMultiDatasetGroupAssignment.fetch(as_dict=True):
            # Check if the scan has been added to StaticMultiDataset.Member, if not then do it
            if len(StaticMultiDataset & dict(group_id = scan['group_id'])) == 0:
                # Group id has not been added into StaticMultiDataset, thus add it
                StaticMultiDataset.insert1(dict(group_id = scan['group_id'], description = scan['description']))

            # Handle instertion into Member table
            if len(StaticMultiDataset.Member() & scan) == 0:
                StaticMultiDataset.Member().insert1(dict(scan, name = _template.format(**scan)), ignore_extra_fields=True)

    def fetch_data(self, key, key_order=None):
        from neuro_data.static_images.dataset_config import MultiDataset
        key = (self & key).fetch1()
        if key in MultiDataset:
            ret = MultiDataset().fetch_data(key, key_order=key_order)
            return ret
        assert len(self & key) == 1, 'Key must refer to exactly one multi dataset'
        ret = OrderedDict()
        log.info('Fetching data for ' +  repr(key))
        for mkey in (self.Member() & key).fetch(dj.key,
                                                order_by='animal_id ASC, session ASC, scan_idx ASC, preproc_id ASC'):
            name = (self.Member() & mkey).fetch1('name')
            include_behavior = bool(Eye().proj() * Treadmill().proj() & mkey)
            data_names = ['images', 'responses'] if not include_behavior \
                else ['images',
                    'behavior',
                    'pupil_center',
                    'responses']
            log.info('Data will be ({})'.format(','.join(data_names)))

            h5filename = InputResponse().get_filename(mkey)
            log.info('Loading dataset {} --> {}'.format(name, h5filename))
            ret[name] = datasets.StaticImageSet(h5filename, *data_names)
        if key_order is not None:
            log.info('Reordering datasets according to given key order {}'.format(', '.join(key_order)))
            ret = OrderedDict([
                (k, ret[k]) for k in key_order
            ])
        return ret<|MERGE_RESOLUTION|>--- conflicted
+++ resolved
@@ -831,13 +831,8 @@
 
         # --- compute statistics
         log.info('Computing statistics on {} dataset(s)'.format(preproc_params['norm_tier']))
-<<<<<<< HEAD
-        ix = np.arange(len(tiers)) if preproc_params['norm_tier'] == 'all' else tiers == preproc_params['norm_tier']
-        response_statistics = run_stats(lambda ix: responses[ix], types, ix, axis=0)
-=======
         response_statistics = run_stats(lambda ix: responses[ix], types, tiers == 'train', axis=0)
         ix = np.arange(len(tiers)) if preproc_params['norm_tier'] == 'all' else tiers == preproc_params['norm_tier'] # for record keeping purpose: mistakenly used all images for computing input statistics for preproc_id = 5
->>>>>>> 26e2b4b2
         input_statistics = run_stats_input(lambda ix: images[ix], types, ix, per_input=preproc_params['stats_per_input']) 
 
         statistics = dict(
